<<<<<<< HEAD
import copy
import logging
import warnings
from typing import List, Optional, Set, Union, Dict

from . import JsonObject, JsonValidator, show_unknown_key_warning
from .elements import (
    BlockElement,
    InteractiveElement,
    InputInteractiveElement,
)
from .objects import MarkdownTextObject, PlainTextObject, TextObject


# -------------------------------------------------
# Base Class
# -------------------------------------------------


class Block(JsonObject):
    """Blocks are a series of components that can be combined
    to create visually rich and compellingly interactive messages.
    https://api.slack.com/reference/block-kit/blocks
    """

    attributes = {"block_id", "type"}
    block_id_max_length = 255
    logger = logging.getLogger(__name__)

    @staticmethod
    def _subtype_warning():
        warnings.warn(
            "subtype is deprecated since slackclient 2.6.0, use type instead",
            DeprecationWarning,
        )

    @property
    def subtype(self) -> Optional[str]:
        return self.type

    def __init__(
        self,
        *,
        type: Optional[str] = None,  # skipcq: PYL-W0622
        subtype: Optional[str] = None,  # deprecated
        block_id: Optional[str] = None,
    ):
        if subtype:
            self._subtype_warning()
        self.type = type if type else subtype
        self.block_id = block_id
        self.color = None

    @JsonValidator(f"block_id cannot exceed {block_id_max_length} characters")
    def _validate_block_id_length(self):
        return self.block_id is None or len(self.block_id) <= self.block_id_max_length

    @classmethod
    def parse(cls, block: Union[dict, "Block"]) -> Optional["Block"]:
        if block is None:  # skipcq: PYL-R1705
            return None
        elif isinstance(block, Block):
            return block
        else:
            if "type" in block:
                type = block["type"]  # skipcq: PYL-W0622
                if type == SectionBlock.type:  # skipcq: PYL-R1705
                    return SectionBlock(**block)
                elif type == DividerBlock.type:
                    return DividerBlock(**block)
                elif type == ImageBlock.type:
                    return ImageBlock(**block)
                elif type == ActionsBlock.type:
                    return ActionsBlock(**block)
                elif type == ContextBlock.type:
                    return ContextBlock(**block)
                elif type == InputBlock.type:
                    return InputBlock(**block)
                elif type == FileBlock.type:
                    return FileBlock(**block)
                elif type == CallBlock.type:
                    return CallBlock(**block)
                elif type == HeaderBlock.type:
                    return HeaderBlock(**block)
                else:
                    cls.logger.warning(f"Unknown block detected and skipped ({block})")
                    return None
            else:
                cls.logger.warning(f"Unknown block detected and skipped ({block})")
                return None

    @classmethod
    def parse_all(cls, blocks: List[Union[dict, "Block"]]) -> List["Block"]:
        return [cls.parse(b) for b in blocks or []]


# -------------------------------------------------
# Block Classes
# -------------------------------------------------


class SectionBlock(Block):
    type = "section"
    fields_max_length = 10
    text_max_length = 3000

    @property
    def attributes(self) -> Set[str]:
        return super().attributes.union({"text", "fields", "accessory"})

    def __init__(
        self,
        *,
        block_id: Optional[str] = None,
        text: Union[str, dict, TextObject] = None,
        fields: List[Union[str, dict, TextObject]] = None,
        accessory: Optional[Union[dict, BlockElement]] = None,
        **others: dict,
    ):
        """A section is one of the most flexible blocks available.
        https://api.slack.com/reference/block-kit/blocks#section
        """
        super().__init__(type=self.type, block_id=block_id)
        show_unknown_key_warning(self, others)

        self.text = TextObject.parse(text)
        field_objects = []
        for f in fields or []:
            if isinstance(f, str):
                field_objects.append(MarkdownTextObject.from_str(f))
            elif isinstance(f, TextObject):
                field_objects.append(f)
            elif isinstance(f, dict) and "type" in f:
                d = copy.copy(f)
                t = d.pop("type")
                if t == MarkdownTextObject.type:
                    field_objects.append(MarkdownTextObject(**d))
                else:
                    field_objects.append(PlainTextObject(**d))
            else:
                self.logger.warning(f"Unsupported filed detected and skipped {f}")
        self.fields = field_objects
        self.accessory = BlockElement.parse(accessory)

    @JsonValidator("text or fields attribute must be specified")
    def _validate_text_or_fields_populated(self):
        return self.text is not None or self.fields

    @JsonValidator(f"fields attribute cannot exceed {fields_max_length} items")
    def _validate_fields_length(self):
        return self.fields is None or len(self.fields) <= self.fields_max_length

    @JsonValidator(f"text attribute cannot exceed {text_max_length} characters")
    def _validate_alt_text_length(self):
        return self.text is None or len(self.text.text) <= self.text_max_length


class DividerBlock(Block):
    type = "divider"

    def __init__(
        self, *, block_id: Optional[str] = None, **others: dict,
    ):
        """A content divider, like an <hr>, to split up different blocks inside of a message.
        https://api.slack.com/reference/block-kit/blocks#divider
        """
        super().__init__(type=self.type, block_id=block_id)
        show_unknown_key_warning(self, others)


class ImageBlock(Block):
    type = "image"

    @property
    def attributes(self) -> Set[str]:
        return super().attributes.union({"alt_text", "image_url", "title"})

    image_url_max_length = 3000
    alt_text_max_length = 2000
    title_max_length = 2000

    def __init__(
        self,
        *,
        image_url: str,
        alt_text: str,
        title: Optional[Union[str, dict, TextObject]] = None,
        block_id: Optional[str] = None,
        **others: dict,
    ):
        """A simple image block, designed to make those cat photos really pop.
        https://api.slack.com/reference/block-kit/blocks#image
        """
        super().__init__(type=self.type, block_id=block_id)
        show_unknown_key_warning(self, others)

        self.image_url = image_url
        self.alt_text = alt_text
        self.title = TextObject.parse(title)

    @JsonValidator(
        f"image_url attribute cannot exceed {image_url_max_length} characters"
    )
    def _validate_image_url_length(self):
        return len(self.image_url) <= self.image_url_max_length

    @JsonValidator(f"alt_text attribute cannot exceed {alt_text_max_length} characters")
    def _validate_alt_text_length(self):
        return len(self.alt_text) <= self.alt_text_max_length

    @JsonValidator(f"title attribute cannot exceed {title_max_length} characters")
    def _validate_title_length(self):
        return (
            self.title is None
            or self.title.text is None
            or len(self.title.text) <= self.title_max_length
        )


class ActionsBlock(Block):
    type = "actions"
    elements_max_length = 5

    @property
    def attributes(self) -> Set[str]:
        return super().attributes.union({"elements"})

    def __init__(
        self,
        *,
        elements: List[Union[dict, InteractiveElement]],
        block_id: Optional[str] = None,
        **others: dict,
    ):
        """A block that is used to hold interactive elements.
        https://api.slack.com/reference/block-kit/blocks#actions
        """
        super().__init__(type=self.type, block_id=block_id)
        show_unknown_key_warning(self, others)

        self.elements = elements

    @JsonValidator(f"elements attribute cannot exceed {elements_max_length} elements")
    def _validate_elements_length(self):
        return self.elements is None or len(self.elements) <= self.elements_max_length


class ContextBlock(Block):
    type = "context"
    elements_max_length = 10

    @property
    def attributes(self) -> Set[str]:
        return super().attributes.union({"elements"})

    def __init__(
        self,
        *,
        elements: List[Union[dict, ImageBlock, TextObject]],
        block_id: Optional[str] = None,
        **others: dict,
    ):
        """Displays message context, which can include both images and text.
        https://api.slack.com/reference/block-kit/blocks#context
        """
        super().__init__(type=self.type, block_id=block_id)
        show_unknown_key_warning(self, others)

        self.elements = BlockElement.parse_all(elements)

    @JsonValidator(f"elements attribute cannot exceed {elements_max_length} elements")
    def _validate_elements_length(self):
        return self.elements is None or len(self.elements) <= self.elements_max_length


class InputBlock(Block):
    type = "input"
    label_max_length = 2000
    hint_max_length = 2000

    @property
    def attributes(self) -> Set[str]:
        return super().attributes.union(
            {"label", "hint", "element", "optional", "dispatch_action"}
        )

    def __init__(
        self,
        *,
        label: Union[str, dict, PlainTextObject],
        element: Union[str, dict, InputInteractiveElement],
        block_id: Optional[str] = None,
        hint: Optional[Union[str, dict, PlainTextObject]] = None,
        optional: Optional[bool] = None,
        dispatch_action: Optional[bool] = None,
        **others: dict,
    ):
        """A block that collects information from users - it can hold a plain-text input element,
        a select menu element, a multi-select menu element, or a datepicker.
        Important Note: Input blocks are only available in modals.
        https://api.slack.com/reference/block-kit/blocks#input
        """
        super().__init__(type=self.type, block_id=block_id)
        show_unknown_key_warning(self, others)

        self.label = TextObject.parse(label, default_type=PlainTextObject.type)
        self.element = BlockElement.parse(element)
        self.hint = TextObject.parse(hint, default_type=PlainTextObject.type)
        self.optional = optional
        self.dispatch_action = dispatch_action

    @JsonValidator(f"label attribute cannot exceed {label_max_length} characters")
    def _validate_label_length(self):
        return (
            self.label is None
            or self.label.text is None
            or len(self.label.text) <= self.label_max_length
        )

    @JsonValidator(f"hint attribute cannot exceed {hint_max_length} characters")
    def _validate_hint_length(self):
        return (
            self.hint is None
            or self.hint.text is None
            or len(self.hint.text) <= self.label_max_length
        )

    @JsonValidator(
        (
            "element attribute must be a string, select element, multi-select element, "
            "or a datepicker. (Sub-classes of InputInteractiveElement)"
        )
    )
    def _validate_element_type(self):
        return self.element is None or isinstance(
            self.element, (str, InputInteractiveElement)
        )


class FileBlock(Block):
    type = "file"

    @property
    def attributes(self) -> Set[str]:
        return super().attributes.union({"external_id", "source"})

    def __init__(
        self,
        *,
        external_id: str,
        source: str = "remote",
        block_id: Optional[str] = None,
        **others: dict,
    ):
        """Displays a remote file.
        https://api.slack.com/reference/block-kit/blocks#file
        """
        super().__init__(type=self.type, block_id=block_id)
        show_unknown_key_warning(self, others)

        self.external_id = external_id
        self.source = source


class CallBlock(Block):
    type = "call"

    @property
    def attributes(self) -> Set[str]:
        return super().attributes.union({"call_id", "api_decoration_available", "call"})

    def __init__(
        self,
        *,
        call_id: str,
        api_decoration_available: Optional[bool] = None,
        call: Optional[Dict[str, Dict[str, any]]] = None,
        block_id: Optional[str] = None,
        **others: dict,
    ):
        """Displays a call information
        https://api.slack.com/reference/block-kit/blocks#call
        """
        super().__init__(type=self.type, block_id=block_id)
        show_unknown_key_warning(self, others)

        self.call_id = call_id
        self.api_decoration_available = api_decoration_available
        self.call = call


class HeaderBlock(Block):
    type = "header"
    text_max_length = 150

    @property
    def attributes(self) -> Set[str]:
        return super().attributes.union({"text"})

    def __init__(
        self,
        *,
        block_id: Optional[str] = None,
        text: Union[str, dict, TextObject] = None,
        **others: dict,
    ):
        """A header is a plain-text block that displays in a larger, bold font.
        https://api.slack.com/reference/block-kit/blocks#header
        """
        super().__init__(type=self.type, block_id=block_id)
        show_unknown_key_warning(self, others)

        self.text = TextObject.parse(text, default_type=PlainTextObject.type)

    @JsonValidator("text attribute must be specified")
    def _validate_text_populated(self):
        return self.text is not None

    @JsonValidator(f"text attribute cannot exceed {text_max_length} characters")
    def _validate_alt_text_length(self):
        return self.text is None or len(self.text.text) <= self.text_max_length
=======
from slack import deprecation
from slack_sdk.models.blocks import ActionsBlock  # noqa
from slack_sdk.models.blocks import Block  # noqa
from slack_sdk.models.blocks import CallBlock  # noqa
from slack_sdk.models.blocks import ContextBlock  # noqa
from slack_sdk.models.blocks import DividerBlock  # noqa
from slack_sdk.models.blocks import FileBlock  # noqa
from slack_sdk.models.blocks import HeaderBlock  # noqa
from slack_sdk.models.blocks import ImageBlock  # noqa
from slack_sdk.models.blocks import InputBlock  # noqa
from slack_sdk.models.blocks import SectionBlock  # noqa

deprecation.show_message(__name__, "slack_sdk.models.blocks")
>>>>>>> 39411bd3
<|MERGE_RESOLUTION|>--- conflicted
+++ resolved
@@ -1,426 +1,3 @@
-<<<<<<< HEAD
-import copy
-import logging
-import warnings
-from typing import List, Optional, Set, Union, Dict
-
-from . import JsonObject, JsonValidator, show_unknown_key_warning
-from .elements import (
-    BlockElement,
-    InteractiveElement,
-    InputInteractiveElement,
-)
-from .objects import MarkdownTextObject, PlainTextObject, TextObject
-
-
-# -------------------------------------------------
-# Base Class
-# -------------------------------------------------
-
-
-class Block(JsonObject):
-    """Blocks are a series of components that can be combined
-    to create visually rich and compellingly interactive messages.
-    https://api.slack.com/reference/block-kit/blocks
-    """
-
-    attributes = {"block_id", "type"}
-    block_id_max_length = 255
-    logger = logging.getLogger(__name__)
-
-    @staticmethod
-    def _subtype_warning():
-        warnings.warn(
-            "subtype is deprecated since slackclient 2.6.0, use type instead",
-            DeprecationWarning,
-        )
-
-    @property
-    def subtype(self) -> Optional[str]:
-        return self.type
-
-    def __init__(
-        self,
-        *,
-        type: Optional[str] = None,  # skipcq: PYL-W0622
-        subtype: Optional[str] = None,  # deprecated
-        block_id: Optional[str] = None,
-    ):
-        if subtype:
-            self._subtype_warning()
-        self.type = type if type else subtype
-        self.block_id = block_id
-        self.color = None
-
-    @JsonValidator(f"block_id cannot exceed {block_id_max_length} characters")
-    def _validate_block_id_length(self):
-        return self.block_id is None or len(self.block_id) <= self.block_id_max_length
-
-    @classmethod
-    def parse(cls, block: Union[dict, "Block"]) -> Optional["Block"]:
-        if block is None:  # skipcq: PYL-R1705
-            return None
-        elif isinstance(block, Block):
-            return block
-        else:
-            if "type" in block:
-                type = block["type"]  # skipcq: PYL-W0622
-                if type == SectionBlock.type:  # skipcq: PYL-R1705
-                    return SectionBlock(**block)
-                elif type == DividerBlock.type:
-                    return DividerBlock(**block)
-                elif type == ImageBlock.type:
-                    return ImageBlock(**block)
-                elif type == ActionsBlock.type:
-                    return ActionsBlock(**block)
-                elif type == ContextBlock.type:
-                    return ContextBlock(**block)
-                elif type == InputBlock.type:
-                    return InputBlock(**block)
-                elif type == FileBlock.type:
-                    return FileBlock(**block)
-                elif type == CallBlock.type:
-                    return CallBlock(**block)
-                elif type == HeaderBlock.type:
-                    return HeaderBlock(**block)
-                else:
-                    cls.logger.warning(f"Unknown block detected and skipped ({block})")
-                    return None
-            else:
-                cls.logger.warning(f"Unknown block detected and skipped ({block})")
-                return None
-
-    @classmethod
-    def parse_all(cls, blocks: List[Union[dict, "Block"]]) -> List["Block"]:
-        return [cls.parse(b) for b in blocks or []]
-
-
-# -------------------------------------------------
-# Block Classes
-# -------------------------------------------------
-
-
-class SectionBlock(Block):
-    type = "section"
-    fields_max_length = 10
-    text_max_length = 3000
-
-    @property
-    def attributes(self) -> Set[str]:
-        return super().attributes.union({"text", "fields", "accessory"})
-
-    def __init__(
-        self,
-        *,
-        block_id: Optional[str] = None,
-        text: Union[str, dict, TextObject] = None,
-        fields: List[Union[str, dict, TextObject]] = None,
-        accessory: Optional[Union[dict, BlockElement]] = None,
-        **others: dict,
-    ):
-        """A section is one of the most flexible blocks available.
-        https://api.slack.com/reference/block-kit/blocks#section
-        """
-        super().__init__(type=self.type, block_id=block_id)
-        show_unknown_key_warning(self, others)
-
-        self.text = TextObject.parse(text)
-        field_objects = []
-        for f in fields or []:
-            if isinstance(f, str):
-                field_objects.append(MarkdownTextObject.from_str(f))
-            elif isinstance(f, TextObject):
-                field_objects.append(f)
-            elif isinstance(f, dict) and "type" in f:
-                d = copy.copy(f)
-                t = d.pop("type")
-                if t == MarkdownTextObject.type:
-                    field_objects.append(MarkdownTextObject(**d))
-                else:
-                    field_objects.append(PlainTextObject(**d))
-            else:
-                self.logger.warning(f"Unsupported filed detected and skipped {f}")
-        self.fields = field_objects
-        self.accessory = BlockElement.parse(accessory)
-
-    @JsonValidator("text or fields attribute must be specified")
-    def _validate_text_or_fields_populated(self):
-        return self.text is not None or self.fields
-
-    @JsonValidator(f"fields attribute cannot exceed {fields_max_length} items")
-    def _validate_fields_length(self):
-        return self.fields is None or len(self.fields) <= self.fields_max_length
-
-    @JsonValidator(f"text attribute cannot exceed {text_max_length} characters")
-    def _validate_alt_text_length(self):
-        return self.text is None or len(self.text.text) <= self.text_max_length
-
-
-class DividerBlock(Block):
-    type = "divider"
-
-    def __init__(
-        self, *, block_id: Optional[str] = None, **others: dict,
-    ):
-        """A content divider, like an <hr>, to split up different blocks inside of a message.
-        https://api.slack.com/reference/block-kit/blocks#divider
-        """
-        super().__init__(type=self.type, block_id=block_id)
-        show_unknown_key_warning(self, others)
-
-
-class ImageBlock(Block):
-    type = "image"
-
-    @property
-    def attributes(self) -> Set[str]:
-        return super().attributes.union({"alt_text", "image_url", "title"})
-
-    image_url_max_length = 3000
-    alt_text_max_length = 2000
-    title_max_length = 2000
-
-    def __init__(
-        self,
-        *,
-        image_url: str,
-        alt_text: str,
-        title: Optional[Union[str, dict, TextObject]] = None,
-        block_id: Optional[str] = None,
-        **others: dict,
-    ):
-        """A simple image block, designed to make those cat photos really pop.
-        https://api.slack.com/reference/block-kit/blocks#image
-        """
-        super().__init__(type=self.type, block_id=block_id)
-        show_unknown_key_warning(self, others)
-
-        self.image_url = image_url
-        self.alt_text = alt_text
-        self.title = TextObject.parse(title)
-
-    @JsonValidator(
-        f"image_url attribute cannot exceed {image_url_max_length} characters"
-    )
-    def _validate_image_url_length(self):
-        return len(self.image_url) <= self.image_url_max_length
-
-    @JsonValidator(f"alt_text attribute cannot exceed {alt_text_max_length} characters")
-    def _validate_alt_text_length(self):
-        return len(self.alt_text) <= self.alt_text_max_length
-
-    @JsonValidator(f"title attribute cannot exceed {title_max_length} characters")
-    def _validate_title_length(self):
-        return (
-            self.title is None
-            or self.title.text is None
-            or len(self.title.text) <= self.title_max_length
-        )
-
-
-class ActionsBlock(Block):
-    type = "actions"
-    elements_max_length = 5
-
-    @property
-    def attributes(self) -> Set[str]:
-        return super().attributes.union({"elements"})
-
-    def __init__(
-        self,
-        *,
-        elements: List[Union[dict, InteractiveElement]],
-        block_id: Optional[str] = None,
-        **others: dict,
-    ):
-        """A block that is used to hold interactive elements.
-        https://api.slack.com/reference/block-kit/blocks#actions
-        """
-        super().__init__(type=self.type, block_id=block_id)
-        show_unknown_key_warning(self, others)
-
-        self.elements = elements
-
-    @JsonValidator(f"elements attribute cannot exceed {elements_max_length} elements")
-    def _validate_elements_length(self):
-        return self.elements is None or len(self.elements) <= self.elements_max_length
-
-
-class ContextBlock(Block):
-    type = "context"
-    elements_max_length = 10
-
-    @property
-    def attributes(self) -> Set[str]:
-        return super().attributes.union({"elements"})
-
-    def __init__(
-        self,
-        *,
-        elements: List[Union[dict, ImageBlock, TextObject]],
-        block_id: Optional[str] = None,
-        **others: dict,
-    ):
-        """Displays message context, which can include both images and text.
-        https://api.slack.com/reference/block-kit/blocks#context
-        """
-        super().__init__(type=self.type, block_id=block_id)
-        show_unknown_key_warning(self, others)
-
-        self.elements = BlockElement.parse_all(elements)
-
-    @JsonValidator(f"elements attribute cannot exceed {elements_max_length} elements")
-    def _validate_elements_length(self):
-        return self.elements is None or len(self.elements) <= self.elements_max_length
-
-
-class InputBlock(Block):
-    type = "input"
-    label_max_length = 2000
-    hint_max_length = 2000
-
-    @property
-    def attributes(self) -> Set[str]:
-        return super().attributes.union(
-            {"label", "hint", "element", "optional", "dispatch_action"}
-        )
-
-    def __init__(
-        self,
-        *,
-        label: Union[str, dict, PlainTextObject],
-        element: Union[str, dict, InputInteractiveElement],
-        block_id: Optional[str] = None,
-        hint: Optional[Union[str, dict, PlainTextObject]] = None,
-        optional: Optional[bool] = None,
-        dispatch_action: Optional[bool] = None,
-        **others: dict,
-    ):
-        """A block that collects information from users - it can hold a plain-text input element,
-        a select menu element, a multi-select menu element, or a datepicker.
-        Important Note: Input blocks are only available in modals.
-        https://api.slack.com/reference/block-kit/blocks#input
-        """
-        super().__init__(type=self.type, block_id=block_id)
-        show_unknown_key_warning(self, others)
-
-        self.label = TextObject.parse(label, default_type=PlainTextObject.type)
-        self.element = BlockElement.parse(element)
-        self.hint = TextObject.parse(hint, default_type=PlainTextObject.type)
-        self.optional = optional
-        self.dispatch_action = dispatch_action
-
-    @JsonValidator(f"label attribute cannot exceed {label_max_length} characters")
-    def _validate_label_length(self):
-        return (
-            self.label is None
-            or self.label.text is None
-            or len(self.label.text) <= self.label_max_length
-        )
-
-    @JsonValidator(f"hint attribute cannot exceed {hint_max_length} characters")
-    def _validate_hint_length(self):
-        return (
-            self.hint is None
-            or self.hint.text is None
-            or len(self.hint.text) <= self.label_max_length
-        )
-
-    @JsonValidator(
-        (
-            "element attribute must be a string, select element, multi-select element, "
-            "or a datepicker. (Sub-classes of InputInteractiveElement)"
-        )
-    )
-    def _validate_element_type(self):
-        return self.element is None or isinstance(
-            self.element, (str, InputInteractiveElement)
-        )
-
-
-class FileBlock(Block):
-    type = "file"
-
-    @property
-    def attributes(self) -> Set[str]:
-        return super().attributes.union({"external_id", "source"})
-
-    def __init__(
-        self,
-        *,
-        external_id: str,
-        source: str = "remote",
-        block_id: Optional[str] = None,
-        **others: dict,
-    ):
-        """Displays a remote file.
-        https://api.slack.com/reference/block-kit/blocks#file
-        """
-        super().__init__(type=self.type, block_id=block_id)
-        show_unknown_key_warning(self, others)
-
-        self.external_id = external_id
-        self.source = source
-
-
-class CallBlock(Block):
-    type = "call"
-
-    @property
-    def attributes(self) -> Set[str]:
-        return super().attributes.union({"call_id", "api_decoration_available", "call"})
-
-    def __init__(
-        self,
-        *,
-        call_id: str,
-        api_decoration_available: Optional[bool] = None,
-        call: Optional[Dict[str, Dict[str, any]]] = None,
-        block_id: Optional[str] = None,
-        **others: dict,
-    ):
-        """Displays a call information
-        https://api.slack.com/reference/block-kit/blocks#call
-        """
-        super().__init__(type=self.type, block_id=block_id)
-        show_unknown_key_warning(self, others)
-
-        self.call_id = call_id
-        self.api_decoration_available = api_decoration_available
-        self.call = call
-
-
-class HeaderBlock(Block):
-    type = "header"
-    text_max_length = 150
-
-    @property
-    def attributes(self) -> Set[str]:
-        return super().attributes.union({"text"})
-
-    def __init__(
-        self,
-        *,
-        block_id: Optional[str] = None,
-        text: Union[str, dict, TextObject] = None,
-        **others: dict,
-    ):
-        """A header is a plain-text block that displays in a larger, bold font.
-        https://api.slack.com/reference/block-kit/blocks#header
-        """
-        super().__init__(type=self.type, block_id=block_id)
-        show_unknown_key_warning(self, others)
-
-        self.text = TextObject.parse(text, default_type=PlainTextObject.type)
-
-    @JsonValidator("text attribute must be specified")
-    def _validate_text_populated(self):
-        return self.text is not None
-
-    @JsonValidator(f"text attribute cannot exceed {text_max_length} characters")
-    def _validate_alt_text_length(self):
-        return self.text is None or len(self.text.text) <= self.text_max_length
-=======
 from slack import deprecation
 from slack_sdk.models.blocks import ActionsBlock  # noqa
 from slack_sdk.models.blocks import Block  # noqa
@@ -433,5 +10,4 @@
 from slack_sdk.models.blocks import InputBlock  # noqa
 from slack_sdk.models.blocks import SectionBlock  # noqa
 
-deprecation.show_message(__name__, "slack_sdk.models.blocks")
->>>>>>> 39411bd3
+deprecation.show_message(__name__, "slack_sdk.models.blocks")