--- conflicted
+++ resolved
@@ -5,24 +5,13 @@
 from slack_sdk.models.blocks import DividerBlock
 from slack_sdk.web.async_client import AsyncWebClient
 from tests.slack_sdk_async.helpers import async_test
-<<<<<<< HEAD
-from tests.slack_sdk.web.mock_web_api_server import (
-    setup_mock_web_api_server_async,
-    cleanup_mock_web_api_server_async,
-)
-=======
 from tests.slack_sdk.web.mock_web_api_handler import MockHandler
 from tests.mock_web_api_server import setup_mock_web_api_server_async, cleanup_mock_web_api_server_async
->>>>>>> 860bf9b6
 
 
 class TestAsyncWebClient(unittest.TestCase):
     def setUp(self):
-<<<<<<< HEAD
-        setup_mock_web_api_server_async(self)
-=======
         setup_mock_web_api_server_async(self, MockHandler)
->>>>>>> 860bf9b6
         self.client = AsyncWebClient(
             token="xoxp-1234",
             base_url="http://localhost:8888",
