--- conflicted
+++ resolved
@@ -11,13 +11,10 @@
 from slack_sdk.web.chat_stream import ChatStream
 
 from ..models.attachments import Attachment
-<<<<<<< HEAD
 from ..models.blocks import Block, RichTextBlock
 from ..models.metadata import Metadata
-=======
 from ..models.blocks import Block
 from ..models.metadata import Metadata, EntityMetadata, EventAndEntityMetadata
->>>>>>> e802f171
 from .base_client import BaseClient, SlackResponse
 from .internal_utils import (
     _parse_web_class_objects,
