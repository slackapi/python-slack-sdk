"""A Python module for interacting with Slack's Web API."""

import json
import os
import warnings
from io import IOBase
from typing import Any, Dict, List, Optional, Sequence, Union

import slack_sdk.errors as e
from slack_sdk.models.views import View
from slack_sdk.web.chat_stream import ChatStream

from ..models.attachments import Attachment
from ..models.blocks import Block
from ..models.metadata import Metadata
from .base_client import BaseClient, SlackResponse
from .internal_utils import (
    _parse_web_class_objects,
    _print_files_upload_v2_suggestion,
    _remove_none_values,
    _to_v2_file_upload_item,
    _update_call_participants,
    _validate_for_legacy_client,
    _warn_if_message_text_content_is_missing,
)


class WebClient(BaseClient):
    """A WebClient allows apps to communicate with the Slack Platform's Web API.

    https://docs.slack.dev/reference/methods

    The Slack Web API is an interface for querying information from
    and enacting change in a Slack workspace.

    This client handles constructing and sending HTTP requests to Slack
    as well as parsing any responses received into a `SlackResponse`.

    Attributes:
        token (str): A string specifying an `xoxp-*` or `xoxb-*` token.
        base_url (str): A string representing the Slack API base URL.
            Default is `'https://slack.com/api/'`
        timeout (int): The maximum number of seconds the client will wait
            to connect and receive a response from Slack.
            Default is 30 seconds.
        ssl (SSLContext): An [`ssl.SSLContext`][1] instance, helpful for specifying
            your own custom certificate chain.
        proxy (str): String representing a fully-qualified URL to a proxy through
            which to route all requests to the Slack API. Even if this parameter
            is not specified, if any of the following environment variables are
            present, they will be loaded into this parameter: `HTTPS_PROXY`,
            `https_proxy`, `HTTP_PROXY` or `http_proxy`.
        headers (dict): Additional request headers to attach to all requests.

    Methods:
        `api_call`: Constructs a request and executes the API call to Slack.

    Example of recommended usage:
    ```python
        import os
        from slack_sdk import WebClient

        client = WebClient(token=os.environ['SLACK_API_TOKEN'])
        response = client.chat_postMessage(
            channel='#random',
            text="Hello world!")
        assert response["ok"]
        assert response["message"]["text"] == "Hello world!"
    ```

    Example manually creating an API request:
    ```python
        import os
        from slack_sdk import WebClient

        client = WebClient(token=os.environ['SLACK_API_TOKEN'])
        response = client.api_call(
            api_method='chat.postMessage',
            json={'channel': '#random','text': "Hello world!"}
        )
        assert response["ok"]
        assert response["message"]["text"] == "Hello world!"
    ```

    Note:
        Any attributes or methods prefixed with _underscores are
        intended to be "private" internal use only. They may be changed or
        removed at anytime.

    [1]: https://docs.python.org/3/library/ssl.html#ssl.SSLContext
    """

    def admin_analytics_getFile(
        self,
        *,
        type: str,
        date: Optional[str] = None,
        metadata_only: Optional[bool] = None,
        **kwargs,
    ) -> SlackResponse:
        """Retrieve analytics data for a given date, presented as a compressed JSON file
        https://docs.slack.dev/reference/methods/admin.analytics.getFile
        """
        kwargs.update({"type": type})
        if date is not None:
            kwargs.update({"date": date})
        if metadata_only is not None:
            kwargs.update({"metadata_only": metadata_only})
        return self.api_call("admin.analytics.getFile", params=kwargs)

    def admin_apps_approve(
        self,
        *,
        app_id: Optional[str] = None,
        request_id: Optional[str] = None,
        enterprise_id: Optional[str] = None,
        team_id: Optional[str] = None,
        **kwargs,
    ) -> SlackResponse:
        """Approve an app for installation on a workspace.
        Either app_id or request_id is required.
        These IDs can be obtained either directly via the app_requested event,
        or by the admin.apps.requests.list method.
        https://docs.slack.dev/reference/methods/admin.apps.approve
        """
        if app_id:
            kwargs.update({"app_id": app_id})
        elif request_id:
            kwargs.update({"request_id": request_id})
        else:
            raise e.SlackRequestError("The app_id or request_id argument must be specified.")

        kwargs.update(
            {
                "enterprise_id": enterprise_id,
                "team_id": team_id,
            }
        )
        return self.api_call("admin.apps.approve", params=kwargs)

    def admin_apps_approved_list(
        self,
        *,
        cursor: Optional[str] = None,
        limit: Optional[int] = None,
        enterprise_id: Optional[str] = None,
        team_id: Optional[str] = None,
        **kwargs,
    ) -> SlackResponse:
        """List approved apps for an org or workspace.
        https://docs.slack.dev/reference/methods/admin.apps.approved.list
        """
        kwargs.update(
            {
                "cursor": cursor,
                "limit": limit,
                "enterprise_id": enterprise_id,
                "team_id": team_id,
            }
        )
        return self.api_call("admin.apps.approved.list", http_verb="GET", params=kwargs)

    def admin_apps_clearResolution(
        self,
        *,
        app_id: str,
        enterprise_id: Optional[str] = None,
        team_id: Optional[str] = None,
        **kwargs,
    ) -> SlackResponse:
        """Clear an app resolution
        https://docs.slack.dev/reference/methods/admin.apps.clearResolution
        """
        kwargs.update(
            {
                "app_id": app_id,
                "enterprise_id": enterprise_id,
                "team_id": team_id,
            }
        )
        return self.api_call("admin.apps.clearResolution", http_verb="POST", params=kwargs)

    def admin_apps_requests_cancel(
        self,
        *,
        request_id: str,
        enterprise_id: Optional[str] = None,
        team_id: Optional[str] = None,
        **kwargs,
    ) -> SlackResponse:
        """List app requests for a team/workspace.
        https://docs.slack.dev/reference/methods/admin.apps.requests.cancel
        """
        kwargs.update(
            {
                "request_id": request_id,
                "enterprise_id": enterprise_id,
                "team_id": team_id,
            }
        )
        return self.api_call("admin.apps.requests.cancel", http_verb="POST", params=kwargs)

    def admin_apps_requests_list(
        self,
        *,
        cursor: Optional[str] = None,
        limit: Optional[int] = None,
        team_id: Optional[str] = None,
        **kwargs,
    ) -> SlackResponse:
        """List app requests for a team/workspace.
        https://docs.slack.dev/reference/methods/admin.apps.requests.list
        """
        kwargs.update(
            {
                "cursor": cursor,
                "limit": limit,
                "team_id": team_id,
            }
        )
        return self.api_call("admin.apps.requests.list", http_verb="GET", params=kwargs)

    def admin_apps_restrict(
        self,
        *,
        app_id: Optional[str] = None,
        request_id: Optional[str] = None,
        enterprise_id: Optional[str] = None,
        team_id: Optional[str] = None,
        **kwargs,
    ) -> SlackResponse:
        """Restrict an app for installation on a workspace.
        Exactly one of the team_id or enterprise_id arguments is required, not both.
        Either app_id or request_id is required. These IDs can be obtained either directly
        via the app_requested event, or by the admin.apps.requests.list method.
        https://docs.slack.dev/reference/methods/admin.apps.restrict
        """
        if app_id:
            kwargs.update({"app_id": app_id})
        elif request_id:
            kwargs.update({"request_id": request_id})
        else:
            raise e.SlackRequestError("The app_id or request_id argument must be specified.")

        kwargs.update(
            {
                "enterprise_id": enterprise_id,
                "team_id": team_id,
            }
        )
        return self.api_call("admin.apps.restrict", params=kwargs)

    def admin_apps_restricted_list(
        self,
        *,
        cursor: Optional[str] = None,
        limit: Optional[int] = None,
        enterprise_id: Optional[str] = None,
        team_id: Optional[str] = None,
        **kwargs,
    ) -> SlackResponse:
        """List restricted apps for an org or workspace.
        https://docs.slack.dev/reference/methods/admin.apps.restricted.list
        """
        kwargs.update(
            {
                "cursor": cursor,
                "limit": limit,
                "enterprise_id": enterprise_id,
                "team_id": team_id,
            }
        )
        return self.api_call("admin.apps.restricted.list", http_verb="GET", params=kwargs)

    def admin_apps_uninstall(
        self,
        *,
        app_id: str,
        enterprise_id: Optional[str] = None,
        team_ids: Optional[Union[str, Sequence[str]]] = None,
        **kwargs,
    ) -> SlackResponse:
        """Uninstall an app from one or many workspaces, or an entire enterprise organization.
        With an org-level token, enterprise_id or team_ids is required.
        https://docs.slack.dev/reference/methods/admin.apps.uninstall
        """
        kwargs.update({"app_id": app_id})
        if enterprise_id is not None:
            kwargs.update({"enterprise_id": enterprise_id})
        if team_ids is not None:
            if isinstance(team_ids, (list, tuple)):
                kwargs.update({"team_ids": ",".join(team_ids)})
            else:
                kwargs.update({"team_ids": team_ids})
        return self.api_call("admin.apps.uninstall", http_verb="POST", params=kwargs)

    def admin_apps_activities_list(
        self,
        *,
        app_id: Optional[str] = None,
        component_id: Optional[str] = None,
        component_type: Optional[str] = None,
        log_event_type: Optional[str] = None,
        max_date_created: Optional[int] = None,
        min_date_created: Optional[int] = None,
        min_log_level: Optional[str] = None,
        sort_direction: Optional[str] = None,
        source: Optional[str] = None,
        team_id: Optional[str] = None,
        trace_id: Optional[str] = None,
        cursor: Optional[str] = None,
        limit: Optional[int] = None,
        **kwargs,
    ) -> SlackResponse:
        """Get logs for a specified team/org
        https://docs.slack.dev/reference/methods/admin.apps.activities.list
        """
        kwargs.update(
            {
                "app_id": app_id,
                "component_id": component_id,
                "component_type": component_type,
                "log_event_type": log_event_type,
                "max_date_created": max_date_created,
                "min_date_created": min_date_created,
                "min_log_level": min_log_level,
                "sort_direction": sort_direction,
                "source": source,
                "team_id": team_id,
                "trace_id": trace_id,
                "cursor": cursor,
                "limit": limit,
            }
        )
        return self.api_call("admin.apps.activities.list", params=kwargs)

    def admin_apps_config_lookup(
        self,
        *,
        app_ids: Union[str, Sequence[str]],
        **kwargs,
    ) -> SlackResponse:
        """Look up the app config for connectors by their IDs
        https://docs.slack.dev/reference/methods/admin.apps.config.lookup
        """
        if isinstance(app_ids, (list, tuple)):
            kwargs.update({"app_ids": ",".join(app_ids)})
        else:
            kwargs.update({"app_ids": app_ids})
        return self.api_call("admin.apps.config.lookup", params=kwargs)

    def admin_apps_config_set(
        self,
        *,
        app_id: str,
        domain_restrictions: Optional[Dict[str, Any]] = None,
        workflow_auth_strategy: Optional[str] = None,
        **kwargs,
    ) -> SlackResponse:
        """Set the app config for a connector
        https://docs.slack.dev/reference/methods/admin.apps.config.set
        """
        kwargs.update(
            {
                "app_id": app_id,
                "workflow_auth_strategy": workflow_auth_strategy,
            }
        )
        if domain_restrictions is not None:
            kwargs.update({"domain_restrictions": json.dumps(domain_restrictions)})
        return self.api_call("admin.apps.config.set", params=kwargs)

    def admin_auth_policy_getEntities(
        self,
        *,
        policy_name: str,
        cursor: Optional[str] = None,
        entity_type: Optional[str] = None,
        limit: Optional[int] = None,
        **kwargs,
    ) -> SlackResponse:
        """Fetch all the entities assigned to a particular authentication policy by name.
        https://docs.slack.dev/reference/methods/admin.auth.policy.getEntities
        """
        kwargs.update({"policy_name": policy_name})
        if cursor is not None:
            kwargs.update({"cursor": cursor})
        if entity_type is not None:
            kwargs.update({"entity_type": entity_type})
        if limit is not None:
            kwargs.update({"limit": limit})
        return self.api_call("admin.auth.policy.getEntities", http_verb="POST", params=kwargs)

    def admin_auth_policy_assignEntities(
        self,
        *,
        entity_ids: Union[str, Sequence[str]],
        policy_name: str,
        entity_type: str,
        **kwargs,
    ) -> SlackResponse:
        """Assign entities to a particular authentication policy.
        https://docs.slack.dev/reference/methods/admin.auth.policy.assignEntities
        """
        if isinstance(entity_ids, (list, tuple)):
            kwargs.update({"entity_ids": ",".join(entity_ids)})
        else:
            kwargs.update({"entity_ids": entity_ids})
        kwargs.update({"policy_name": policy_name})
        kwargs.update({"entity_type": entity_type})
        return self.api_call("admin.auth.policy.assignEntities", http_verb="POST", params=kwargs)

    def admin_auth_policy_removeEntities(
        self,
        *,
        entity_ids: Union[str, Sequence[str]],
        policy_name: str,
        entity_type: str,
        **kwargs,
    ) -> SlackResponse:
        """Remove specified entities from a specified authentication policy.
        https://docs.slack.dev/reference/methods/admin.auth.policy.removeEntities
        """
        if isinstance(entity_ids, (list, tuple)):
            kwargs.update({"entity_ids": ",".join(entity_ids)})
        else:
            kwargs.update({"entity_ids": entity_ids})
        kwargs.update({"policy_name": policy_name})
        kwargs.update({"entity_type": entity_type})
        return self.api_call("admin.auth.policy.removeEntities", http_verb="POST", params=kwargs)

    def admin_conversations_createForObjects(
        self,
        *,
        object_id: str,
        salesforce_org_id: str,
        invite_object_team: Optional[bool] = None,
        **kwargs,
    ) -> SlackResponse:
        """Create a Salesforce channel for the corresponding object provided.
        https://docs.slack.dev/reference/methods/admin.conversations.createForObjects
        """
        kwargs.update(
            {"object_id": object_id, "salesforce_org_id": salesforce_org_id, "invite_object_team": invite_object_team}
        )
        return self.api_call("admin.conversations.createForObjects", params=kwargs)

    def admin_conversations_linkObjects(
        self,
        *,
        channel: str,
        record_id: str,
        salesforce_org_id: str,
        **kwargs,
    ) -> SlackResponse:
        """Link a Salesforce record to a channel.
        https://docs.slack.dev/reference/methods/admin.conversations.linkObjects
        """
        kwargs.update(
            {
                "channel": channel,
                "record_id": record_id,
                "salesforce_org_id": salesforce_org_id,
            }
        )
        return self.api_call("admin.conversations.linkObjects", params=kwargs)

    def admin_conversations_unlinkObjects(
        self,
        *,
        channel: str,
        new_name: str,
        **kwargs,
    ) -> SlackResponse:
        """Unlink a Salesforce record from a channel.
        https://docs.slack.dev/reference/methods/admin.conversations.unlinkObjects
        """
        kwargs.update(
            {
                "channel": channel,
                "new_name": new_name,
            }
        )
        return self.api_call("admin.conversations.unlinkObjects", params=kwargs)

    def admin_barriers_create(
        self,
        *,
        barriered_from_usergroup_ids: Union[str, Sequence[str]],
        primary_usergroup_id: str,
        restricted_subjects: Union[str, Sequence[str]],
        **kwargs,
    ) -> SlackResponse:
        """Create an Information Barrier
        https://docs.slack.dev/reference/methods/admin.barriers.create
        """
        kwargs.update({"primary_usergroup_id": primary_usergroup_id})
        if isinstance(barriered_from_usergroup_ids, (list, tuple)):
            kwargs.update({"barriered_from_usergroup_ids": ",".join(barriered_from_usergroup_ids)})
        else:
            kwargs.update({"barriered_from_usergroup_ids": barriered_from_usergroup_ids})
        if isinstance(restricted_subjects, (list, tuple)):
            kwargs.update({"restricted_subjects": ",".join(restricted_subjects)})
        else:
            kwargs.update({"restricted_subjects": restricted_subjects})
        return self.api_call("admin.barriers.create", http_verb="POST", params=kwargs)

    def admin_barriers_delete(
        self,
        *,
        barrier_id: str,
        **kwargs,
    ) -> SlackResponse:
        """Delete an existing Information Barrier
        https://docs.slack.dev/reference/methods/admin.barriers.delete
        """
        kwargs.update({"barrier_id": barrier_id})
        return self.api_call("admin.barriers.delete", http_verb="POST", params=kwargs)

    def admin_barriers_update(
        self,
        *,
        barrier_id: str,
        barriered_from_usergroup_ids: Union[str, Sequence[str]],
        primary_usergroup_id: str,
        restricted_subjects: Union[str, Sequence[str]],
        **kwargs,
    ) -> SlackResponse:
        """Update an existing Information Barrier
        https://docs.slack.dev/reference/methods/admin.barriers.update
        """
        kwargs.update({"barrier_id": barrier_id, "primary_usergroup_id": primary_usergroup_id})
        if isinstance(barriered_from_usergroup_ids, (list, tuple)):
            kwargs.update({"barriered_from_usergroup_ids": ",".join(barriered_from_usergroup_ids)})
        else:
            kwargs.update({"barriered_from_usergroup_ids": barriered_from_usergroup_ids})
        if isinstance(restricted_subjects, (list, tuple)):
            kwargs.update({"restricted_subjects": ",".join(restricted_subjects)})
        else:
            kwargs.update({"restricted_subjects": restricted_subjects})
        return self.api_call("admin.barriers.update", http_verb="POST", params=kwargs)

    def admin_barriers_list(
        self,
        *,
        cursor: Optional[str] = None,
        limit: Optional[int] = None,
        **kwargs,
    ) -> SlackResponse:
        """Get all Information Barriers for your organization
        https://docs.slack.dev/reference/methods/admin.barriers.list"""
        kwargs.update(
            {
                "cursor": cursor,
                "limit": limit,
            }
        )
        return self.api_call("admin.barriers.list", http_verb="GET", params=kwargs)

    def admin_conversations_create(
        self,
        *,
        is_private: bool,
        name: str,
        description: Optional[str] = None,
        org_wide: Optional[bool] = None,
        team_id: Optional[str] = None,
        **kwargs,
    ) -> SlackResponse:
        """Create a public or private channel-based conversation.
        https://docs.slack.dev/reference/methods/admin.conversations.create
        """
        kwargs.update(
            {
                "is_private": is_private,
                "name": name,
                "description": description,
                "org_wide": org_wide,
                "team_id": team_id,
            }
        )
        return self.api_call("admin.conversations.create", params=kwargs)

    def admin_conversations_delete(
        self,
        *,
        channel_id: str,
        **kwargs,
    ) -> SlackResponse:
        """Delete a public or private channel.
        https://docs.slack.dev/reference/methods/admin.conversations.delete
        """
        kwargs.update({"channel_id": channel_id})
        return self.api_call("admin.conversations.delete", params=kwargs)

    def admin_conversations_invite(
        self,
        *,
        channel_id: str,
        user_ids: Union[str, Sequence[str]],
        **kwargs,
    ) -> SlackResponse:
        """Invite a user to a public or private channel.
        https://docs.slack.dev/reference/methods/admin.conversations.invite
        """
        kwargs.update({"channel_id": channel_id})
        if isinstance(user_ids, (list, tuple)):
            kwargs.update({"user_ids": ",".join(user_ids)})
        else:
            kwargs.update({"user_ids": user_ids})
        # NOTE: the endpoint is unable to handle Content-Type: application/json as of Sep 3, 2020.
        return self.api_call("admin.conversations.invite", params=kwargs)

    def admin_conversations_archive(
        self,
        *,
        channel_id: str,
        **kwargs,
    ) -> SlackResponse:
        """Archive a public or private channel.
        https://docs.slack.dev/reference/methods/admin.conversations.archive
        """
        kwargs.update({"channel_id": channel_id})
        return self.api_call("admin.conversations.archive", params=kwargs)

    def admin_conversations_unarchive(
        self,
        *,
        channel_id: str,
        **kwargs,
    ) -> SlackResponse:
        """Unarchive a public or private channel.
        https://docs.slack.dev/reference/methods/admin.conversations.archive
        """
        kwargs.update({"channel_id": channel_id})
        return self.api_call("admin.conversations.unarchive", params=kwargs)

    def admin_conversations_rename(
        self,
        *,
        channel_id: str,
        name: str,
        **kwargs,
    ) -> SlackResponse:
        """Rename a public or private channel.
        https://docs.slack.dev/reference/methods/admin.conversations.rename
        """
        kwargs.update({"channel_id": channel_id, "name": name})
        return self.api_call("admin.conversations.rename", params=kwargs)

    def admin_conversations_search(
        self,
        *,
        cursor: Optional[str] = None,
        limit: Optional[int] = None,
        query: Optional[str] = None,
        search_channel_types: Optional[Union[str, Sequence[str]]] = None,
        sort: Optional[str] = None,
        sort_dir: Optional[str] = None,
        team_ids: Optional[Union[str, Sequence[str]]] = None,
        **kwargs,
    ) -> SlackResponse:
        """Search for public or private channels in an Enterprise organization.
        https://docs.slack.dev/reference/methods/admin.conversations.search
        """
        kwargs.update(
            {
                "cursor": cursor,
                "limit": limit,
                "query": query,
                "sort": sort,
                "sort_dir": sort_dir,
            }
        )

        if isinstance(search_channel_types, (list, tuple)):
            kwargs.update({"search_channel_types": ",".join(search_channel_types)})
        else:
            kwargs.update({"search_channel_types": search_channel_types})

        if isinstance(team_ids, (list, tuple)):
            kwargs.update({"team_ids": ",".join(team_ids)})
        else:
            kwargs.update({"team_ids": team_ids})

        return self.api_call("admin.conversations.search", params=kwargs)

    def admin_conversations_convertToPrivate(
        self,
        *,
        channel_id: str,
        **kwargs,
    ) -> SlackResponse:
        """Convert a public channel to a private channel.
        https://docs.slack.dev/reference/methods/admin.conversations.convertToPrivate
        """
        kwargs.update({"channel_id": channel_id})
        return self.api_call("admin.conversations.convertToPrivate", params=kwargs)

    def admin_conversations_convertToPublic(
        self,
        *,
        channel_id: str,
        **kwargs,
    ) -> SlackResponse:
        """Convert a privte channel to a public channel.
        https://docs.slack.dev/reference/methods/admin.conversations.convertToPublic
        """
        kwargs.update({"channel_id": channel_id})
        return self.api_call("admin.conversations.convertToPublic", params=kwargs)

    def admin_conversations_setConversationPrefs(
        self,
        *,
        channel_id: str,
        prefs: Union[str, Dict[str, str]],
        **kwargs,
    ) -> SlackResponse:
        """Set the posting permissions for a public or private channel.
        https://docs.slack.dev/reference/methods/admin.conversations.setConversationPrefs
        """
        kwargs.update({"channel_id": channel_id})
        if isinstance(prefs, dict):
            kwargs.update({"prefs": json.dumps(prefs)})
        else:
            kwargs.update({"prefs": prefs})
        return self.api_call("admin.conversations.setConversationPrefs", params=kwargs)

    def admin_conversations_getConversationPrefs(
        self,
        *,
        channel_id: str,
        **kwargs,
    ) -> SlackResponse:
        """Get conversation preferences for a public or private channel.
        https://docs.slack.dev/reference/methods/admin.conversations.getConversationPrefs
        """
        kwargs.update({"channel_id": channel_id})
        return self.api_call("admin.conversations.getConversationPrefs", params=kwargs)

    def admin_conversations_disconnectShared(
        self,
        *,
        channel_id: str,
        leaving_team_ids: Optional[Union[str, Sequence[str]]] = None,
        **kwargs,
    ) -> SlackResponse:
        """Disconnect a connected channel from one or more workspaces.
        https://docs.slack.dev/reference/methods/admin.conversations.disconnectShared
        """
        kwargs.update({"channel_id": channel_id})
        if isinstance(leaving_team_ids, (list, tuple)):
            kwargs.update({"leaving_team_ids": ",".join(leaving_team_ids)})
        else:
            kwargs.update({"leaving_team_ids": leaving_team_ids})
        return self.api_call("admin.conversations.disconnectShared", params=kwargs)

    def admin_conversations_lookup(
        self,
        *,
        last_message_activity_before: int,
        team_ids: Union[str, Sequence[str]],
        cursor: Optional[str] = None,
        limit: Optional[int] = None,
        max_member_count: Optional[int] = None,
        **kwargs,
    ) -> SlackResponse:
        """Returns channels on the given team using the filters.
        https://docs.slack.dev/reference/methods/admin.conversations.lookup
        """
        kwargs.update(
            {
                "last_message_activity_before": last_message_activity_before,
                "cursor": cursor,
                "limit": limit,
                "max_member_count": max_member_count,
            }
        )
        if isinstance(team_ids, (list, tuple)):
            kwargs.update({"team_ids": ",".join(team_ids)})
        else:
            kwargs.update({"team_ids": team_ids})
        return self.api_call("admin.conversations.lookup", params=kwargs)

    def admin_conversations_ekm_listOriginalConnectedChannelInfo(
        self,
        *,
        channel_ids: Optional[Union[str, Sequence[str]]] = None,
        cursor: Optional[str] = None,
        limit: Optional[int] = None,
        team_ids: Optional[Union[str, Sequence[str]]] = None,
        **kwargs,
    ) -> SlackResponse:
        """List all disconnected channels—i.e.,
        channels that were once connected to other workspaces and then disconnected—and
        the corresponding original channel IDs for key revocation with EKM.
        https://docs.slack.dev/reference/methods/admin.conversations.ekm.listOriginalConnectedChannelInfo
        """
        kwargs.update(
            {
                "cursor": cursor,
                "limit": limit,
            }
        )
        if isinstance(channel_ids, (list, tuple)):
            kwargs.update({"channel_ids": ",".join(channel_ids)})
        else:
            kwargs.update({"channel_ids": channel_ids})
        if isinstance(team_ids, (list, tuple)):
            kwargs.update({"team_ids": ",".join(team_ids)})
        else:
            kwargs.update({"team_ids": team_ids})
        return self.api_call("admin.conversations.ekm.listOriginalConnectedChannelInfo", params=kwargs)

    def admin_conversations_restrictAccess_addGroup(
        self,
        *,
        channel_id: str,
        group_id: str,
        team_id: Optional[str] = None,
        **kwargs,
    ) -> SlackResponse:
        """Add an allowlist of IDP groups for accessing a channel.
        https://docs.slack.dev/reference/methods/admin.conversations.restrictAccess.addGroup
        """
        kwargs.update(
            {
                "channel_id": channel_id,
                "group_id": group_id,
                "team_id": team_id,
            }
        )
        return self.api_call(
            "admin.conversations.restrictAccess.addGroup",
            http_verb="GET",
            params=kwargs,
        )

    def admin_conversations_restrictAccess_listGroups(
        self,
        *,
        channel_id: str,
        team_id: Optional[str] = None,
        **kwargs,
    ) -> SlackResponse:
        """List all IDP Groups linked to a channel.
        https://docs.slack.dev/reference/methods/admin.conversations.restrictAccess.listGroups
        """
        kwargs.update(
            {
                "channel_id": channel_id,
                "team_id": team_id,
            }
        )
        return self.api_call(
            "admin.conversations.restrictAccess.listGroups",
            http_verb="GET",
            params=kwargs,
        )

    def admin_conversations_restrictAccess_removeGroup(
        self,
        *,
        channel_id: str,
        group_id: str,
        team_id: str,
        **kwargs,
    ) -> SlackResponse:
        """Remove a linked IDP group linked from a private channel.
        https://docs.slack.dev/reference/methods/admin.conversations.restrictAccess.removeGroup
        """
        kwargs.update(
            {
                "channel_id": channel_id,
                "group_id": group_id,
                "team_id": team_id,
            }
        )
        return self.api_call(
            "admin.conversations.restrictAccess.removeGroup",
            http_verb="GET",
            params=kwargs,
        )

    def admin_conversations_setTeams(
        self,
        *,
        channel_id: str,
        org_channel: Optional[bool] = None,
        target_team_ids: Optional[Union[str, Sequence[str]]] = None,
        team_id: Optional[str] = None,
        **kwargs,
    ) -> SlackResponse:
        """Set the workspaces in an Enterprise grid org that connect to a public or private channel.
        https://docs.slack.dev/reference/methods/admin.conversations.setTeams
        """
        kwargs.update(
            {
                "channel_id": channel_id,
                "org_channel": org_channel,
                "team_id": team_id,
            }
        )
        if isinstance(target_team_ids, (list, tuple)):
            kwargs.update({"target_team_ids": ",".join(target_team_ids)})
        else:
            kwargs.update({"target_team_ids": target_team_ids})
        return self.api_call("admin.conversations.setTeams", params=kwargs)

    def admin_conversations_getTeams(
        self,
        *,
        channel_id: str,
        cursor: Optional[str] = None,
        limit: Optional[int] = None,
        **kwargs,
    ) -> SlackResponse:
        """Set the workspaces in an Enterprise grid org that connect to a channel.
        https://docs.slack.dev/reference/methods/admin.conversations.getTeams
        """
        kwargs.update(
            {
                "channel_id": channel_id,
                "cursor": cursor,
                "limit": limit,
            }
        )
        return self.api_call("admin.conversations.getTeams", params=kwargs)

    def admin_conversations_getCustomRetention(
        self,
        *,
        channel_id: str,
        **kwargs,
    ) -> SlackResponse:
        """Get a channel's retention policy
        https://docs.slack.dev/reference/methods/admin.conversations.getCustomRetention
        """
        kwargs.update({"channel_id": channel_id})
        return self.api_call("admin.conversations.getCustomRetention", params=kwargs)

    def admin_conversations_removeCustomRetention(
        self,
        *,
        channel_id: str,
        **kwargs,
    ) -> SlackResponse:
        """Remove a channel's retention policy
        https://docs.slack.dev/reference/methods/admin.conversations.removeCustomRetention
        """
        kwargs.update({"channel_id": channel_id})
        return self.api_call("admin.conversations.removeCustomRetention", params=kwargs)

    def admin_conversations_setCustomRetention(
        self,
        *,
        channel_id: str,
        duration_days: int,
        **kwargs,
    ) -> SlackResponse:
        """Set a channel's retention policy
        https://docs.slack.dev/reference/methods/admin.conversations.setCustomRetention
        """
        kwargs.update({"channel_id": channel_id, "duration_days": duration_days})
        return self.api_call("admin.conversations.setCustomRetention", params=kwargs)

    def admin_conversations_bulkArchive(
        self,
        *,
        channel_ids: Union[Sequence[str], str],
        **kwargs,
    ) -> SlackResponse:
        """Archive public or private channels in bulk.
        https://docs.slack.dev/reference/methods/admin.conversations.bulkArchive
        """
        kwargs.update({"channel_ids": ",".join(channel_ids) if isinstance(channel_ids, (list, tuple)) else channel_ids})
        return self.api_call("admin.conversations.bulkArchive", params=kwargs)

    def admin_conversations_bulkDelete(
        self,
        *,
        channel_ids: Union[Sequence[str], str],
        **kwargs,
    ) -> SlackResponse:
        """Delete public or private channels in bulk.
        https://slack.com/api/admin.conversations.bulkDelete
        """
        kwargs.update({"channel_ids": ",".join(channel_ids) if isinstance(channel_ids, (list, tuple)) else channel_ids})
        return self.api_call("admin.conversations.bulkDelete", params=kwargs)

    def admin_conversations_bulkMove(
        self,
        *,
        channel_ids: Union[Sequence[str], str],
        target_team_id: str,
        **kwargs,
    ) -> SlackResponse:
        """Move public or private channels in bulk.
        https://docs.slack.dev/reference/methods/admin.conversations.bulkMove
        """
        kwargs.update(
            {
                "target_team_id": target_team_id,
                "channel_ids": ",".join(channel_ids) if isinstance(channel_ids, (list, tuple)) else channel_ids,
            }
        )
        return self.api_call("admin.conversations.bulkMove", params=kwargs)

    def admin_emoji_add(
        self,
        *,
        name: str,
        url: str,
        **kwargs,
    ) -> SlackResponse:
        """Add an emoji.
        https://docs.slack.dev/reference/methods/admin.emoji.add
        """
        kwargs.update({"name": name, "url": url})
        return self.api_call("admin.emoji.add", http_verb="GET", params=kwargs)

    def admin_emoji_addAlias(
        self,
        *,
        alias_for: str,
        name: str,
        **kwargs,
    ) -> SlackResponse:
        """Add an emoji alias.
        https://docs.slack.dev/reference/methods/admin.emoji.addAlias
        """
        kwargs.update({"alias_for": alias_for, "name": name})
        return self.api_call("admin.emoji.addAlias", http_verb="GET", params=kwargs)

    def admin_emoji_list(
        self,
        *,
        cursor: Optional[str] = None,
        limit: Optional[int] = None,
        **kwargs,
    ) -> SlackResponse:
        """List emoji for an Enterprise Grid organization.
        https://docs.slack.dev/reference/methods/admin.emoji.list
        """
        kwargs.update({"cursor": cursor, "limit": limit})
        return self.api_call("admin.emoji.list", http_verb="GET", params=kwargs)

    def admin_emoji_remove(
        self,
        *,
        name: str,
        **kwargs,
    ) -> SlackResponse:
        """Remove an emoji across an Enterprise Grid organization.
        https://docs.slack.dev/reference/methods/admin.emoji.remove
        """
        kwargs.update({"name": name})
        return self.api_call("admin.emoji.remove", http_verb="GET", params=kwargs)

    def admin_emoji_rename(
        self,
        *,
        name: str,
        new_name: str,
        **kwargs,
    ) -> SlackResponse:
        """Rename an emoji.
        https://docs.slack.dev/reference/methods/admin.emoji.rename
        """
        kwargs.update({"name": name, "new_name": new_name})
        return self.api_call("admin.emoji.rename", http_verb="GET", params=kwargs)

    def admin_functions_list(
        self,
        *,
        app_ids: Union[str, Sequence[str]],
        team_id: Optional[str] = None,
        cursor: Optional[str] = None,
        limit: Optional[int] = None,
        **kwargs,
    ) -> SlackResponse:
        """Look up functions by a set of apps
        https://docs.slack.dev/reference/methods/admin.functions.list
        """
        if isinstance(app_ids, (list, tuple)):
            kwargs.update({"app_ids": ",".join(app_ids)})
        else:
            kwargs.update({"app_ids": app_ids})
        kwargs.update(
            {
                "team_id": team_id,
                "cursor": cursor,
                "limit": limit,
            }
        )
        return self.api_call("admin.functions.list", params=kwargs)

    def admin_functions_permissions_lookup(
        self,
        *,
        function_ids: Union[str, Sequence[str]],
        **kwargs,
    ) -> SlackResponse:
        """Lookup the visibility of multiple Slack functions
        and include the users if it is limited to particular named entities.
        https://docs.slack.dev/reference/methods/admin.functions.permissions.lookup
        """
        if isinstance(function_ids, (list, tuple)):
            kwargs.update({"function_ids": ",".join(function_ids)})
        else:
            kwargs.update({"function_ids": function_ids})
        return self.api_call("admin.functions.permissions.lookup", params=kwargs)

    def admin_functions_permissions_set(
        self,
        *,
        function_id: str,
        visibility: str,
        user_ids: Optional[Union[str, Sequence[str]]] = None,
        **kwargs,
    ) -> SlackResponse:
        """Set the visibility of a Slack function
        and define the users or workspaces if it is set to named_entities
        https://docs.slack.dev/reference/methods/admin.functions.permissions.set
        """
        kwargs.update(
            {
                "function_id": function_id,
                "visibility": visibility,
            }
        )
        if user_ids is not None:
            if isinstance(user_ids, (list, tuple)):
                kwargs.update({"user_ids": ",".join(user_ids)})
            else:
                kwargs.update({"user_ids": user_ids})
        return self.api_call("admin.functions.permissions.set", params=kwargs)

    def admin_roles_addAssignments(
        self,
        *,
        role_id: str,
        entity_ids: Union[str, Sequence[str]],
        user_ids: Union[str, Sequence[str]],
        **kwargs,
    ) -> SlackResponse:
        """Adds members to the specified role with the specified scopes
        https://docs.slack.dev/reference/methods/admin.roles.addAssignments
        """
        kwargs.update({"role_id": role_id})
        if isinstance(entity_ids, (list, tuple)):
            kwargs.update({"entity_ids": ",".join(entity_ids)})
        else:
            kwargs.update({"entity_ids": entity_ids})
        if isinstance(user_ids, (list, tuple)):
            kwargs.update({"user_ids": ",".join(user_ids)})
        else:
            kwargs.update({"user_ids": user_ids})
        return self.api_call("admin.roles.addAssignments", params=kwargs)

    def admin_roles_listAssignments(
        self,
        *,
        role_ids: Optional[Union[str, Sequence[str]]] = None,
        entity_ids: Optional[Union[str, Sequence[str]]] = None,
        cursor: Optional[str] = None,
        limit: Optional[Union[str, int]] = None,
        sort_dir: Optional[str] = None,
        **kwargs,
    ) -> SlackResponse:
        """Lists assignments for all roles across entities.
            Options to scope results by any combination of roles or entities
        https://docs.slack.dev/reference/methods/admin.roles.listAssignments
        """
        kwargs.update({"cursor": cursor, "limit": limit, "sort_dir": sort_dir})
        if isinstance(entity_ids, (list, tuple)):
            kwargs.update({"entity_ids": ",".join(entity_ids)})
        else:
            kwargs.update({"entity_ids": entity_ids})
        if isinstance(role_ids, (list, tuple)):
            kwargs.update({"role_ids": ",".join(role_ids)})
        else:
            kwargs.update({"role_ids": role_ids})
        return self.api_call("admin.roles.listAssignments", params=kwargs)

    def admin_roles_removeAssignments(
        self,
        *,
        role_id: str,
        entity_ids: Union[str, Sequence[str]],
        user_ids: Union[str, Sequence[str]],
        **kwargs,
    ) -> SlackResponse:
        """Removes a set of users from a role for the given scopes and entities
        https://docs.slack.dev/reference/methods/admin.roles.removeAssignments
        """
        kwargs.update({"role_id": role_id})
        if isinstance(entity_ids, (list, tuple)):
            kwargs.update({"entity_ids": ",".join(entity_ids)})
        else:
            kwargs.update({"entity_ids": entity_ids})
        if isinstance(user_ids, (list, tuple)):
            kwargs.update({"user_ids": ",".join(user_ids)})
        else:
            kwargs.update({"user_ids": user_ids})
        return self.api_call("admin.roles.removeAssignments", params=kwargs)

    def admin_users_session_reset(
        self,
        *,
        user_id: str,
        mobile_only: Optional[bool] = None,
        web_only: Optional[bool] = None,
        **kwargs,
    ) -> SlackResponse:
        """Wipes all valid sessions on all devices for a given user.
        https://docs.slack.dev/reference/methods/admin.users.session.reset
        """
        kwargs.update(
            {
                "user_id": user_id,
                "mobile_only": mobile_only,
                "web_only": web_only,
            }
        )
        return self.api_call("admin.users.session.reset", params=kwargs)

    def admin_users_session_resetBulk(
        self,
        *,
        user_ids: Union[str, Sequence[str]],
        mobile_only: Optional[bool] = None,
        web_only: Optional[bool] = None,
        **kwargs,
    ) -> SlackResponse:
        """Enqueues an asynchronous job to wipe all valid sessions on all devices for a given list of users
        https://docs.slack.dev/reference/methods/admin.users.session.resetBulk
        """
        if isinstance(user_ids, (list, tuple)):
            kwargs.update({"user_ids": ",".join(user_ids)})
        else:
            kwargs.update({"user_ids": user_ids})
        kwargs.update(
            {
                "mobile_only": mobile_only,
                "web_only": web_only,
            }
        )
        return self.api_call("admin.users.session.resetBulk", params=kwargs)

    def admin_users_session_invalidate(
        self,
        *,
        session_id: str,
        team_id: str,
        **kwargs,
    ) -> SlackResponse:
        """Invalidate a single session for a user by session_id.
        https://docs.slack.dev/reference/methods/admin.users.session.invalidate
        """
        kwargs.update({"session_id": session_id, "team_id": team_id})
        return self.api_call("admin.users.session.invalidate", params=kwargs)

    def admin_users_session_list(
        self,
        *,
        cursor: Optional[str] = None,
        limit: Optional[int] = None,
        team_id: Optional[str] = None,
        user_id: Optional[str] = None,
        **kwargs,
    ) -> SlackResponse:
        """Lists all active user sessions for an organization
        https://docs.slack.dev/reference/methods/admin.users.session.list
        """
        kwargs.update(
            {
                "cursor": cursor,
                "limit": limit,
                "team_id": team_id,
                "user_id": user_id,
            }
        )
        return self.api_call("admin.users.session.list", params=kwargs)

    def admin_teams_settings_setDefaultChannels(
        self,
        *,
        team_id: str,
        channel_ids: Union[str, Sequence[str]],
        **kwargs,
    ) -> SlackResponse:
        """Set the default channels of a workspace.
        https://docs.slack.dev/reference/methods/admin.teams.settings.setDefaultChannels
        """
        kwargs.update({"team_id": team_id})
        if isinstance(channel_ids, (list, tuple)):
            kwargs.update({"channel_ids": ",".join(channel_ids)})
        else:
            kwargs.update({"channel_ids": channel_ids})
        return self.api_call("admin.teams.settings.setDefaultChannels", http_verb="GET", params=kwargs)

    def admin_users_session_getSettings(
        self,
        *,
        user_ids: Union[str, Sequence[str]],
        **kwargs,
    ) -> SlackResponse:
        """Get user-specific session settings—the session duration
        and what happens when the client closes—given a list of users.
        https://docs.slack.dev/reference/methods/admin.users.session.getSettings
        """
        if isinstance(user_ids, (list, tuple)):
            kwargs.update({"user_ids": ",".join(user_ids)})
        else:
            kwargs.update({"user_ids": user_ids})
        return self.api_call("admin.users.session.getSettings", params=kwargs)

    def admin_users_session_setSettings(
        self,
        *,
        user_ids: Union[str, Sequence[str]],
        desktop_app_browser_quit: Optional[bool] = None,
        duration: Optional[int] = None,
        **kwargs,
    ) -> SlackResponse:
        """Configure the user-level session settings—the session duration
        and what happens when the client closes—for one or more users.
        https://docs.slack.dev/reference/methods/admin.users.session.setSettings
        """
        if isinstance(user_ids, (list, tuple)):
            kwargs.update({"user_ids": ",".join(user_ids)})
        else:
            kwargs.update({"user_ids": user_ids})
        kwargs.update(
            {
                "desktop_app_browser_quit": desktop_app_browser_quit,
                "duration": duration,
            }
        )
        return self.api_call("admin.users.session.setSettings", params=kwargs)

    def admin_users_session_clearSettings(
        self,
        *,
        user_ids: Union[str, Sequence[str]],
        **kwargs,
    ) -> SlackResponse:
        """Clear user-specific session settings—the session duration
        and what happens when the client closes—for a list of users.
        https://docs.slack.dev/reference/methods/admin.users.session.clearSettings
        """
        if isinstance(user_ids, (list, tuple)):
            kwargs.update({"user_ids": ",".join(user_ids)})
        else:
            kwargs.update({"user_ids": user_ids})
        return self.api_call("admin.users.session.clearSettings", params=kwargs)

    def admin_users_unsupportedVersions_export(
        self,
        *,
        date_end_of_support: Optional[Union[str, int]] = None,
        date_sessions_started: Optional[Union[str, int]] = None,
        **kwargs,
    ) -> SlackResponse:
        """Ask Slackbot to send you an export listing all workspace members using unsupported software,
        presented as a zipped CSV file.
        https://docs.slack.dev/reference/methods/admin.users.unsupportedVersions.export
        """
        kwargs.update(
            {
                "date_end_of_support": date_end_of_support,
                "date_sessions_started": date_sessions_started,
            }
        )
        return self.api_call("admin.users.unsupportedVersions.export", params=kwargs)

    def admin_inviteRequests_approve(
        self,
        *,
        invite_request_id: str,
        team_id: Optional[str] = None,
        **kwargs,
    ) -> SlackResponse:
        """Approve a workspace invite request.
        https://docs.slack.dev/reference/methods/admin.inviteRequests.approve
        """
        kwargs.update({"invite_request_id": invite_request_id, "team_id": team_id})
        return self.api_call("admin.inviteRequests.approve", params=kwargs)

    def admin_inviteRequests_approved_list(
        self,
        *,
        cursor: Optional[str] = None,
        limit: Optional[int] = None,
        team_id: Optional[str] = None,
        **kwargs,
    ) -> SlackResponse:
        """List all approved workspace invite requests.
        https://docs.slack.dev/reference/methods/admin.inviteRequests.approved.list
        """
        kwargs.update(
            {
                "cursor": cursor,
                "limit": limit,
                "team_id": team_id,
            }
        )
        return self.api_call("admin.inviteRequests.approved.list", params=kwargs)

    def admin_inviteRequests_denied_list(
        self,
        *,
        cursor: Optional[str] = None,
        limit: Optional[int] = None,
        team_id: Optional[str] = None,
        **kwargs,
    ) -> SlackResponse:
        """List all denied workspace invite requests.
        https://docs.slack.dev/reference/methods/admin.inviteRequests.denied.list
        """
        kwargs.update(
            {
                "cursor": cursor,
                "limit": limit,
                "team_id": team_id,
            }
        )
        return self.api_call("admin.inviteRequests.denied.list", params=kwargs)

    def admin_inviteRequests_deny(
        self,
        *,
        invite_request_id: str,
        team_id: Optional[str] = None,
        **kwargs,
    ) -> SlackResponse:
        """Deny a workspace invite request.
        https://docs.slack.dev/reference/methods/admin.inviteRequests.deny
        """
        kwargs.update({"invite_request_id": invite_request_id, "team_id": team_id})
        return self.api_call("admin.inviteRequests.deny", params=kwargs)

    def admin_inviteRequests_list(
        self,
        **kwargs,
    ) -> SlackResponse:
        """List all pending workspace invite requests."""
        return self.api_call("admin.inviteRequests.list", params=kwargs)

    def admin_teams_admins_list(
        self,
        *,
        team_id: str,
        cursor: Optional[str] = None,
        limit: Optional[int] = None,
        **kwargs,
    ) -> SlackResponse:
        """List all of the admins on a given workspace.
        https://docs.slack.dev/reference/methods/admin.inviteRequests.list
        """
        kwargs.update(
            {
                "cursor": cursor,
                "limit": limit,
                "team_id": team_id,
            }
        )
        return self.api_call("admin.teams.admins.list", http_verb="GET", params=kwargs)

    def admin_teams_create(
        self,
        *,
        team_domain: str,
        team_name: str,
        team_description: Optional[str] = None,
        team_discoverability: Optional[str] = None,
        **kwargs,
    ) -> SlackResponse:
        """Create an Enterprise team.
        https://docs.slack.dev/reference/methods/admin.teams.create
        """
        kwargs.update(
            {
                "team_domain": team_domain,
                "team_name": team_name,
                "team_description": team_description,
                "team_discoverability": team_discoverability,
            }
        )
        return self.api_call("admin.teams.create", params=kwargs)

    def admin_teams_list(
        self,
        *,
        cursor: Optional[str] = None,
        limit: Optional[int] = None,
        **kwargs,
    ) -> SlackResponse:
        """List all teams on an Enterprise organization.
        https://docs.slack.dev/reference/methods/admin.teams.list
        """
        kwargs.update({"cursor": cursor, "limit": limit})
        return self.api_call("admin.teams.list", params=kwargs)

    def admin_teams_owners_list(
        self,
        *,
        team_id: str,
        cursor: Optional[str] = None,
        limit: Optional[int] = None,
        **kwargs,
    ) -> SlackResponse:
        """List all of the admins on a given workspace.
        https://docs.slack.dev/reference/methods/admin.teams.owners.list
        """
        kwargs.update({"team_id": team_id, "cursor": cursor, "limit": limit})
        return self.api_call("admin.teams.owners.list", http_verb="GET", params=kwargs)

    def admin_teams_settings_info(
        self,
        *,
        team_id: str,
        **kwargs,
    ) -> SlackResponse:
        """Fetch information about settings in a workspace
        https://docs.slack.dev/reference/methods/admin.teams.settings.info
        """
        kwargs.update({"team_id": team_id})
        return self.api_call("admin.teams.settings.info", params=kwargs)

    def admin_teams_settings_setDescription(
        self,
        *,
        team_id: str,
        description: str,
        **kwargs,
    ) -> SlackResponse:
        """Set the description of a given workspace.
        https://docs.slack.dev/reference/methods/admin.teams.settings.setDescription
        """
        kwargs.update({"team_id": team_id, "description": description})
        return self.api_call("admin.teams.settings.setDescription", params=kwargs)

    def admin_teams_settings_setDiscoverability(
        self,
        *,
        team_id: str,
        discoverability: str,
        **kwargs,
    ) -> SlackResponse:
        """Sets the icon of a workspace.
        https://docs.slack.dev/reference/methods/admin.teams.settings.setDiscoverability
        """
        kwargs.update({"team_id": team_id, "discoverability": discoverability})
        return self.api_call("admin.teams.settings.setDiscoverability", params=kwargs)

    def admin_teams_settings_setIcon(
        self,
        *,
        team_id: str,
        image_url: str,
        **kwargs,
    ) -> SlackResponse:
        """Sets the icon of a workspace.
        https://docs.slack.dev/reference/methods/admin.teams.settings.setIcon
        """
        kwargs.update({"team_id": team_id, "image_url": image_url})
        return self.api_call("admin.teams.settings.setIcon", http_verb="GET", params=kwargs)

    def admin_teams_settings_setName(
        self,
        *,
        team_id: str,
        name: str,
        **kwargs,
    ) -> SlackResponse:
        """Sets the icon of a workspace.
        https://docs.slack.dev/reference/methods/admin.teams.settings.setName
        """
        kwargs.update({"team_id": team_id, "name": name})
        return self.api_call("admin.teams.settings.setName", params=kwargs)

    def admin_usergroups_addChannels(
        self,
        *,
        channel_ids: Union[str, Sequence[str]],
        usergroup_id: str,
        team_id: Optional[str] = None,
        **kwargs,
    ) -> SlackResponse:
        """Add one or more default channels to an IDP group.
        https://docs.slack.dev/reference/methods/admin.usergroups.addChannels
        """
        kwargs.update({"team_id": team_id, "usergroup_id": usergroup_id})
        if isinstance(channel_ids, (list, tuple)):
            kwargs.update({"channel_ids": ",".join(channel_ids)})
        else:
            kwargs.update({"channel_ids": channel_ids})
        return self.api_call("admin.usergroups.addChannels", params=kwargs)

    def admin_usergroups_addTeams(
        self,
        *,
        usergroup_id: str,
        team_ids: Union[str, Sequence[str]],
        auto_provision: Optional[bool] = None,
        **kwargs,
    ) -> SlackResponse:
        """Associate one or more default workspaces with an organization-wide IDP group.
        https://docs.slack.dev/reference/methods/admin.usergroups.addTeams
        """
        kwargs.update({"usergroup_id": usergroup_id, "auto_provision": auto_provision})
        if isinstance(team_ids, (list, tuple)):
            kwargs.update({"team_ids": ",".join(team_ids)})
        else:
            kwargs.update({"team_ids": team_ids})
        return self.api_call("admin.usergroups.addTeams", params=kwargs)

    def admin_usergroups_listChannels(
        self,
        *,
        usergroup_id: str,
        include_num_members: Optional[bool] = None,
        team_id: Optional[bool] = None,
        **kwargs,
    ) -> SlackResponse:
        """Add one or more default channels to an IDP group.
        https://docs.slack.dev/reference/methods/admin.usergroups.listChannels
        """
        kwargs.update(
            {
                "usergroup_id": usergroup_id,
                "include_num_members": include_num_members,
                "team_id": team_id,
            }
        )
        return self.api_call("admin.usergroups.listChannels", params=kwargs)

    def admin_usergroups_removeChannels(
        self,
        *,
        usergroup_id: str,
        channel_ids: Union[str, Sequence[str]],
        **kwargs,
    ) -> SlackResponse:
        """Add one or more default channels to an IDP group.
        https://docs.slack.dev/reference/methods/admin.usergroups.removeChannels
        """
        kwargs.update({"usergroup_id": usergroup_id})
        if isinstance(channel_ids, (list, tuple)):
            kwargs.update({"channel_ids": ",".join(channel_ids)})
        else:
            kwargs.update({"channel_ids": channel_ids})
        return self.api_call("admin.usergroups.removeChannels", params=kwargs)

    def admin_users_assign(
        self,
        *,
        team_id: str,
        user_id: str,
        channel_ids: Optional[Union[str, Sequence[str]]] = None,
        is_restricted: Optional[bool] = None,
        is_ultra_restricted: Optional[bool] = None,
        **kwargs,
    ) -> SlackResponse:
        """Add an Enterprise user to a workspace.
        https://docs.slack.dev/reference/methods/admin.users.assign
        """
        kwargs.update(
            {
                "team_id": team_id,
                "user_id": user_id,
                "is_restricted": is_restricted,
                "is_ultra_restricted": is_ultra_restricted,
            }
        )
        if isinstance(channel_ids, (list, tuple)):
            kwargs.update({"channel_ids": ",".join(channel_ids)})
        else:
            kwargs.update({"channel_ids": channel_ids})
        return self.api_call("admin.users.assign", params=kwargs)

    def admin_users_invite(
        self,
        *,
        team_id: str,
        email: str,
        channel_ids: Union[str, Sequence[str]],
        custom_message: Optional[str] = None,
        email_password_policy_enabled: Optional[bool] = None,
        guest_expiration_ts: Optional[Union[str, float]] = None,
        is_restricted: Optional[bool] = None,
        is_ultra_restricted: Optional[bool] = None,
        real_name: Optional[str] = None,
        resend: Optional[bool] = None,
        **kwargs,
    ) -> SlackResponse:
        """Invite a user to a workspace.
        https://docs.slack.dev/reference/methods/admin.users.invite
        """
        kwargs.update(
            {
                "team_id": team_id,
                "email": email,
                "custom_message": custom_message,
                "email_password_policy_enabled": email_password_policy_enabled,
                "guest_expiration_ts": str(guest_expiration_ts) if guest_expiration_ts is not None else None,
                "is_restricted": is_restricted,
                "is_ultra_restricted": is_ultra_restricted,
                "real_name": real_name,
                "resend": resend,
            }
        )
        if isinstance(channel_ids, (list, tuple)):
            kwargs.update({"channel_ids": ",".join(channel_ids)})
        else:
            kwargs.update({"channel_ids": channel_ids})
        return self.api_call("admin.users.invite", params=kwargs)

    def admin_users_list(
        self,
        *,
        team_id: Optional[str] = None,
        include_deactivated_user_workspaces: Optional[bool] = None,
        is_active: Optional[bool] = None,
        cursor: Optional[str] = None,
        limit: Optional[int] = None,
        **kwargs,
    ) -> SlackResponse:
        """List users on a workspace
        https://docs.slack.dev/reference/methods/admin.users.list
        """
        kwargs.update(
            {
                "team_id": team_id,
                "include_deactivated_user_workspaces": include_deactivated_user_workspaces,
                "is_active": is_active,
                "cursor": cursor,
                "limit": limit,
            }
        )
        return self.api_call("admin.users.list", params=kwargs)

    def admin_users_remove(
        self,
        *,
        team_id: str,
        user_id: str,
        **kwargs,
    ) -> SlackResponse:
        """Remove a user from a workspace.
        https://docs.slack.dev/reference/methods/admin.users.remove
        """
        kwargs.update({"team_id": team_id, "user_id": user_id})
        return self.api_call("admin.users.remove", params=kwargs)

    def admin_users_setAdmin(
        self,
        *,
        team_id: str,
        user_id: str,
        **kwargs,
    ) -> SlackResponse:
        """Set an existing guest, regular user, or owner to be an admin user.
        https://docs.slack.dev/reference/methods/admin.users.setAdmin
        """
        kwargs.update({"team_id": team_id, "user_id": user_id})
        return self.api_call("admin.users.setAdmin", params=kwargs)

    def admin_users_setExpiration(
        self,
        *,
        expiration_ts: int,
        user_id: str,
        team_id: Optional[str] = None,
        **kwargs,
    ) -> SlackResponse:
        """Set an expiration for a guest user.
        https://docs.slack.dev/reference/methods/admin.users.setExpiration
        """
        kwargs.update({"expiration_ts": expiration_ts, "team_id": team_id, "user_id": user_id})
        return self.api_call("admin.users.setExpiration", params=kwargs)

    def admin_users_setOwner(
        self,
        *,
        team_id: str,
        user_id: str,
        **kwargs,
    ) -> SlackResponse:
        """Set an existing guest, regular user, or admin user to be a workspace owner.
        https://docs.slack.dev/reference/methods/admin.users.setOwner
        """
        kwargs.update({"team_id": team_id, "user_id": user_id})
        return self.api_call("admin.users.setOwner", params=kwargs)

    def admin_users_setRegular(
        self,
        *,
        team_id: str,
        user_id: str,
        **kwargs,
    ) -> SlackResponse:
        """Set an existing guest user, admin user, or owner to be a regular user.
        https://docs.slack.dev/reference/methods/admin.users.setRegular
        """
        kwargs.update({"team_id": team_id, "user_id": user_id})
        return self.api_call("admin.users.setRegular", params=kwargs)

    def admin_workflows_search(
        self,
        *,
        app_id: Optional[str] = None,
        collaborator_ids: Optional[Union[str, Sequence[str]]] = None,
        cursor: Optional[str] = None,
        limit: Optional[int] = None,
        no_collaborators: Optional[bool] = None,
        num_trigger_ids: Optional[int] = None,
        query: Optional[str] = None,
        sort: Optional[str] = None,
        sort_dir: Optional[str] = None,
        source: Optional[str] = None,
        **kwargs,
    ) -> SlackResponse:
        """Search workflows within the team or enterprise
        https://docs.slack.dev/reference/methods/admin.workflows.search
        """
        if collaborator_ids is not None:
            if isinstance(collaborator_ids, (list, tuple)):
                kwargs.update({"collaborator_ids": ",".join(collaborator_ids)})
            else:
                kwargs.update({"collaborator_ids": collaborator_ids})
        kwargs.update(
            {
                "app_id": app_id,
                "cursor": cursor,
                "limit": limit,
                "no_collaborators": no_collaborators,
                "num_trigger_ids": num_trigger_ids,
                "query": query,
                "sort": sort,
                "sort_dir": sort_dir,
                "source": source,
            }
        )
        return self.api_call("admin.workflows.search", params=kwargs)

    def admin_workflows_permissions_lookup(
        self,
        *,
        workflow_ids: Union[str, Sequence[str]],
        max_workflow_triggers: Optional[int] = None,
        **kwargs,
    ) -> SlackResponse:
        """Look up the permissions for a set of workflows
        https://docs.slack.dev/reference/methods/admin.workflows.permissions.lookup
        """
        if isinstance(workflow_ids, (list, tuple)):
            kwargs.update({"workflow_ids": ",".join(workflow_ids)})
        else:
            kwargs.update({"workflow_ids": workflow_ids})
        kwargs.update(
            {
                "max_workflow_triggers": max_workflow_triggers,
            }
        )
        return self.api_call("admin.workflows.permissions.lookup", params=kwargs)

    def admin_workflows_collaborators_add(
        self,
        *,
        collaborator_ids: Union[str, Sequence[str]],
        workflow_ids: Union[str, Sequence[str]],
        **kwargs,
    ) -> SlackResponse:
        """Add collaborators to workflows within the team or enterprise
        https://docs.slack.dev/reference/methods/admin.workflows.collaborators.add
        """
        if isinstance(collaborator_ids, (list, tuple)):
            kwargs.update({"collaborator_ids": ",".join(collaborator_ids)})
        else:
            kwargs.update({"collaborator_ids": collaborator_ids})
        if isinstance(workflow_ids, (list, tuple)):
            kwargs.update({"workflow_ids": ",".join(workflow_ids)})
        else:
            kwargs.update({"workflow_ids": workflow_ids})
        return self.api_call("admin.workflows.collaborators.add", params=kwargs)

    def admin_workflows_collaborators_remove(
        self,
        *,
        collaborator_ids: Union[str, Sequence[str]],
        workflow_ids: Union[str, Sequence[str]],
        **kwargs,
    ) -> SlackResponse:
        """Remove collaborators from workflows within the team or enterprise
        https://docs.slack.dev/reference/methods/admin.workflows.collaborators.remove
        """
        if isinstance(collaborator_ids, (list, tuple)):
            kwargs.update({"collaborator_ids": ",".join(collaborator_ids)})
        else:
            kwargs.update({"collaborator_ids": collaborator_ids})
        if isinstance(workflow_ids, (list, tuple)):
            kwargs.update({"workflow_ids": ",".join(workflow_ids)})
        else:
            kwargs.update({"workflow_ids": workflow_ids})
        return self.api_call("admin.workflows.collaborators.remove", params=kwargs)

    def admin_workflows_unpublish(
        self,
        *,
        workflow_ids: Union[str, Sequence[str]],
        **kwargs,
    ) -> SlackResponse:
        """Unpublish workflows within the team or enterprise
        https://docs.slack.dev/reference/methods/admin.workflows.unpublish
        """
        if isinstance(workflow_ids, (list, tuple)):
            kwargs.update({"workflow_ids": ",".join(workflow_ids)})
        else:
            kwargs.update({"workflow_ids": workflow_ids})
        return self.api_call("admin.workflows.unpublish", params=kwargs)

    def api_test(
        self,
        *,
        error: Optional[str] = None,
        **kwargs,
    ) -> SlackResponse:
        """Checks API calling code.
        https://docs.slack.dev/reference/methods/api.test
        """
        kwargs.update({"error": error})
        return self.api_call("api.test", params=kwargs)

    def apps_connections_open(
        self,
        *,
        app_token: str,
        **kwargs,
    ) -> SlackResponse:
        """Generate a temporary Socket Mode WebSocket URL that your app can connect to
        in order to receive events and interactive payloads
        https://docs.slack.dev/reference/methods/apps.connections.open
        """
        kwargs.update({"token": app_token})
        return self.api_call("apps.connections.open", http_verb="POST", params=kwargs)

    def apps_event_authorizations_list(
        self,
        *,
        event_context: str,
        cursor: Optional[str] = None,
        limit: Optional[int] = None,
        **kwargs,
    ) -> SlackResponse:
        """Get a list of authorizations for the given event context.
        Each authorization represents an app installation that the event is visible to.
        https://docs.slack.dev/reference/methods/apps.event.authorizations.list
        """
        kwargs.update({"event_context": event_context, "cursor": cursor, "limit": limit})
        return self.api_call("apps.event.authorizations.list", params=kwargs)

    def apps_uninstall(
        self,
        *,
        client_id: str,
        client_secret: str,
        **kwargs,
    ) -> SlackResponse:
        """Uninstalls your app from a workspace.
        https://docs.slack.dev/reference/methods/apps.uninstall
        """
        kwargs.update({"client_id": client_id, "client_secret": client_secret})
        return self.api_call("apps.uninstall", params=kwargs)

    def apps_manifest_create(
        self,
        *,
        manifest: Union[str, Dict[str, Any]],
        **kwargs,
    ) -> SlackResponse:
        """Create an app from an app manifest
        https://docs.slack.dev/reference/methods/apps.manifest.create
        """
        if isinstance(manifest, str):
            kwargs.update({"manifest": manifest})
        else:
            kwargs.update({"manifest": json.dumps(manifest)})
        return self.api_call("apps.manifest.create", params=kwargs)

    def apps_manifest_delete(
        self,
        *,
        app_id: str,
        **kwargs,
    ) -> SlackResponse:
        """Permanently deletes an app created through app manifests
        https://docs.slack.dev/reference/methods/apps.manifest.delete
        """
        kwargs.update({"app_id": app_id})
        return self.api_call("apps.manifest.delete", params=kwargs)

    def apps_manifest_export(
        self,
        *,
        app_id: str,
        **kwargs,
    ) -> SlackResponse:
        """Export an app manifest from an existing app
        https://docs.slack.dev/reference/methods/apps.manifest.export
        """
        kwargs.update({"app_id": app_id})
        return self.api_call("apps.manifest.export", params=kwargs)

    def apps_manifest_update(
        self,
        *,
        app_id: str,
        manifest: Union[str, Dict[str, Any]],
        **kwargs,
    ) -> SlackResponse:
        """Update an app from an app manifest
        https://docs.slack.dev/reference/methods/apps.manifest.update
        """
        if isinstance(manifest, str):
            kwargs.update({"manifest": manifest})
        else:
            kwargs.update({"manifest": json.dumps(manifest)})
        kwargs.update({"app_id": app_id})
        return self.api_call("apps.manifest.update", params=kwargs)

    def apps_manifest_validate(
        self,
        *,
        manifest: Union[str, Dict[str, Any]],
        app_id: Optional[str] = None,
        **kwargs,
    ) -> SlackResponse:
        """Validate an app manifest
        https://docs.slack.dev/reference/methods/apps.manifest.validate
        """
        if isinstance(manifest, str):
            kwargs.update({"manifest": manifest})
        else:
            kwargs.update({"manifest": json.dumps(manifest)})
        kwargs.update({"app_id": app_id})
        return self.api_call("apps.manifest.validate", params=kwargs)

    def tooling_tokens_rotate(
        self,
        *,
        refresh_token: str,
        **kwargs,
    ) -> SlackResponse:
        """Exchanges a refresh token for a new app configuration token
        https://docs.slack.dev/reference/methods/tooling.tokens.rotate
        """
        kwargs.update({"refresh_token": refresh_token})
        return self.api_call("tooling.tokens.rotate", params=kwargs)

    def assistant_threads_setStatus(
        self,
        *,
        channel_id: str,
        thread_ts: str,
        status: str,
        loading_messages: Optional[List[str]] = None,
        **kwargs,
    ) -> SlackResponse:
<<<<<<< HEAD
        """Set the status for an AI assistant thread.
        https://api.slack.com/methods/assistant.threads.setStatus
=======
        """Revokes a token.
        https://docs.slack.dev/reference/methods/assistant.threads.setStatus
>>>>>>> 82aad202
        """
        kwargs.update(
            {"channel_id": channel_id, "thread_ts": thread_ts, "status": status, "loading_messages": loading_messages}
        )
        kwargs = _remove_none_values(kwargs)
        return self.api_call("assistant.threads.setStatus", json=kwargs)

    def assistant_threads_setTitle(
        self,
        *,
        channel_id: str,
        thread_ts: str,
        title: str,
        **kwargs,
    ) -> SlackResponse:
<<<<<<< HEAD
        """Set the title for the given assistant thread.
        https://api.slack.com/methods/assistant.threads.setTitle
=======
        """Revokes a token.
        https://docs.slack.dev/reference/methods/assistant.threads.setTitle
>>>>>>> 82aad202
        """
        kwargs.update({"channel_id": channel_id, "thread_ts": thread_ts, "title": title})
        return self.api_call("assistant.threads.setTitle", params=kwargs)

    def assistant_threads_setSuggestedPrompts(
        self,
        *,
        channel_id: str,
        thread_ts: str,
        title: Optional[str] = None,
        prompts: List[Dict[str, str]],
        **kwargs,
    ) -> SlackResponse:
<<<<<<< HEAD
        """Set suggested prompts for the given assistant thread.
        https://api.slack.com/methods/assistant.threads.setSuggestedPrompts
=======
        """Revokes a token.
        https://docs.slack.dev/reference/methods/assistant.threads.setSuggestedPrompts
>>>>>>> 82aad202
        """
        kwargs.update({"channel_id": channel_id, "thread_ts": thread_ts, "prompts": prompts})
        if title is not None:
            kwargs.update({"title": title})
        return self.api_call("assistant.threads.setSuggestedPrompts", json=kwargs)

    def auth_revoke(
        self,
        *,
        test: Optional[bool] = None,
        **kwargs,
    ) -> SlackResponse:
        """Revokes a token.
        https://docs.slack.dev/reference/methods/auth.revoke
        """
        kwargs.update({"test": test})
        return self.api_call("auth.revoke", http_verb="GET", params=kwargs)

    def auth_test(
        self,
        **kwargs,
    ) -> SlackResponse:
        """Checks authentication & identity.
        https://docs.slack.dev/reference/methods/auth.test
        """
        return self.api_call("auth.test", params=kwargs)

    def auth_teams_list(
        self,
        cursor: Optional[str] = None,
        limit: Optional[int] = None,
        include_icon: Optional[bool] = None,
        **kwargs,
    ) -> SlackResponse:
        """List the workspaces a token can access.
        https://docs.slack.dev/reference/methods/auth.teams.list
        """
        kwargs.update({"cursor": cursor, "limit": limit, "include_icon": include_icon})
        return self.api_call("auth.teams.list", params=kwargs)

    def bookmarks_add(
        self,
        *,
        channel_id: str,
        title: str,
        type: str,
        emoji: Optional[str] = None,
        entity_id: Optional[str] = None,
        link: Optional[str] = None,  # include when type is 'link'
        parent_id: Optional[str] = None,
        **kwargs,
    ) -> SlackResponse:
        """Add bookmark to a channel.
        https://docs.slack.dev/reference/methods/bookmarks.add
        """
        kwargs.update(
            {
                "channel_id": channel_id,
                "title": title,
                "type": type,
                "emoji": emoji,
                "entity_id": entity_id,
                "link": link,
                "parent_id": parent_id,
            }
        )
        return self.api_call("bookmarks.add", http_verb="POST", params=kwargs)

    def bookmarks_edit(
        self,
        *,
        bookmark_id: str,
        channel_id: str,
        emoji: Optional[str] = None,
        link: Optional[str] = None,
        title: Optional[str] = None,
        **kwargs,
    ) -> SlackResponse:
        """Edit bookmark.
        https://docs.slack.dev/reference/methods/bookmarks.edit
        """
        kwargs.update(
            {
                "bookmark_id": bookmark_id,
                "channel_id": channel_id,
                "emoji": emoji,
                "link": link,
                "title": title,
            }
        )
        return self.api_call("bookmarks.edit", http_verb="POST", params=kwargs)

    def bookmarks_list(
        self,
        *,
        channel_id: str,
        **kwargs,
    ) -> SlackResponse:
        """List bookmark for the channel.
        https://docs.slack.dev/reference/methods/bookmarks.list
        """
        kwargs.update({"channel_id": channel_id})
        return self.api_call("bookmarks.list", http_verb="POST", params=kwargs)

    def bookmarks_remove(
        self,
        *,
        bookmark_id: str,
        channel_id: str,
        **kwargs,
    ) -> SlackResponse:
        """Remove bookmark from the channel.
        https://docs.slack.dev/reference/methods/bookmarks.remove
        """
        kwargs.update({"bookmark_id": bookmark_id, "channel_id": channel_id})
        return self.api_call("bookmarks.remove", http_verb="POST", params=kwargs)

    def bots_info(
        self,
        *,
        bot: Optional[str] = None,
        team_id: Optional[str] = None,
        **kwargs,
    ) -> SlackResponse:
        """Gets information about a bot user.
        https://docs.slack.dev/reference/methods/bots.info
        """
        kwargs.update({"bot": bot, "team_id": team_id})
        return self.api_call("bots.info", http_verb="GET", params=kwargs)

    def calls_add(
        self,
        *,
        external_unique_id: str,
        join_url: str,
        created_by: Optional[str] = None,
        date_start: Optional[int] = None,
        desktop_app_join_url: Optional[str] = None,
        external_display_id: Optional[str] = None,
        title: Optional[str] = None,
        users: Optional[Union[str, Sequence[Dict[str, str]]]] = None,
        **kwargs,
    ) -> SlackResponse:
        """Registers a new Call.
        https://docs.slack.dev/reference/methods/calls.add
        """
        kwargs.update(
            {
                "external_unique_id": external_unique_id,
                "join_url": join_url,
                "created_by": created_by,
                "date_start": date_start,
                "desktop_app_join_url": desktop_app_join_url,
                "external_display_id": external_display_id,
                "title": title,
            }
        )
        _update_call_participants(
            kwargs,
            users if users is not None else kwargs.get("users"),  # type: ignore[arg-type]
        )
        return self.api_call("calls.add", http_verb="POST", params=kwargs)

    def calls_end(
        self,
        *,
        id: str,
        duration: Optional[int] = None,
        **kwargs,
    ) -> SlackResponse:
        """Ends a Call.
        https://docs.slack.dev/reference/methods/calls.end
        """
        kwargs.update({"id": id, "duration": duration})
        return self.api_call("calls.end", http_verb="POST", params=kwargs)

    def calls_info(
        self,
        *,
        id: str,
        **kwargs,
    ) -> SlackResponse:
        """Returns information about a Call.
        https://docs.slack.dev/reference/methods/calls.info
        """
        kwargs.update({"id": id})
        return self.api_call("calls.info", http_verb="POST", params=kwargs)

    def calls_participants_add(
        self,
        *,
        id: str,
        users: Union[str, Sequence[Dict[str, str]]],
        **kwargs,
    ) -> SlackResponse:
        """Registers new participants added to a Call.
        https://docs.slack.dev/reference/methods/calls.participants.add
        """
        kwargs.update({"id": id})
        _update_call_participants(kwargs, users)
        return self.api_call("calls.participants.add", http_verb="POST", params=kwargs)

    def calls_participants_remove(
        self,
        *,
        id: str,
        users: Union[str, Sequence[Dict[str, str]]],
        **kwargs,
    ) -> SlackResponse:
        """Registers participants removed from a Call.
        https://docs.slack.dev/reference/methods/calls.participants.remove
        """
        kwargs.update({"id": id})
        _update_call_participants(kwargs, users)
        return self.api_call("calls.participants.remove", http_verb="POST", params=kwargs)

    def calls_update(
        self,
        *,
        id: str,
        desktop_app_join_url: Optional[str] = None,
        join_url: Optional[str] = None,
        title: Optional[str] = None,
        **kwargs,
    ) -> SlackResponse:
        """Updates information about a Call.
        https://docs.slack.dev/reference/methods/calls.update
        """
        kwargs.update(
            {
                "id": id,
                "desktop_app_join_url": desktop_app_join_url,
                "join_url": join_url,
                "title": title,
            }
        )
        return self.api_call("calls.update", http_verb="POST", params=kwargs)

    def canvases_create(
        self,
        *,
        title: Optional[str] = None,
        document_content: Dict[str, str],
        **kwargs,
    ) -> SlackResponse:
        """Create Canvas for a user
        https://docs.slack.dev/reference/methods/canvases.create
        """
        kwargs.update({"title": title, "document_content": document_content})
        return self.api_call("canvases.create", json=kwargs)

    def canvases_edit(
        self,
        *,
        canvas_id: str,
        changes: Sequence[Dict[str, Any]],
        **kwargs,
    ) -> SlackResponse:
        """Update an existing canvas
        https://docs.slack.dev/reference/methods/canvases.edit
        """
        kwargs.update({"canvas_id": canvas_id, "changes": changes})
        return self.api_call("canvases.edit", json=kwargs)

    def canvases_delete(
        self,
        *,
        canvas_id: str,
        **kwargs,
    ) -> SlackResponse:
        """Deletes a canvas
        https://docs.slack.dev/reference/methods/canvases.delete
        """
        kwargs.update({"canvas_id": canvas_id})
        return self.api_call("canvases.delete", params=kwargs)

    def canvases_access_set(
        self,
        *,
        canvas_id: str,
        access_level: str,
        channel_ids: Optional[Union[Sequence[str], str]] = None,
        user_ids: Optional[Union[Sequence[str], str]] = None,
        **kwargs,
    ) -> SlackResponse:
        """Sets the access level to a canvas for specified entities
        https://docs.slack.dev/reference/methods/canvases.access.set
        """
        kwargs.update({"canvas_id": canvas_id, "access_level": access_level})
        if channel_ids is not None:
            if isinstance(channel_ids, (list, tuple)):
                kwargs.update({"channel_ids": ",".join(channel_ids)})
            else:
                kwargs.update({"channel_ids": channel_ids})
        if user_ids is not None:
            if isinstance(user_ids, (list, tuple)):
                kwargs.update({"user_ids": ",".join(user_ids)})
            else:
                kwargs.update({"user_ids": user_ids})

        return self.api_call("canvases.access.set", params=kwargs)

    def canvases_access_delete(
        self,
        *,
        canvas_id: str,
        channel_ids: Optional[Union[Sequence[str], str]] = None,
        user_ids: Optional[Union[Sequence[str], str]] = None,
        **kwargs,
    ) -> SlackResponse:
        """Create a Channel Canvas for a channel
        https://docs.slack.dev/reference/methods/canvases.access.delete
        """
        kwargs.update({"canvas_id": canvas_id})
        if channel_ids is not None:
            if isinstance(channel_ids, (list, tuple)):
                kwargs.update({"channel_ids": ",".join(channel_ids)})
            else:
                kwargs.update({"channel_ids": channel_ids})
        if user_ids is not None:
            if isinstance(user_ids, (list, tuple)):
                kwargs.update({"user_ids": ",".join(user_ids)})
            else:
                kwargs.update({"user_ids": user_ids})
        return self.api_call("canvases.access.delete", params=kwargs)

    def canvases_sections_lookup(
        self,
        *,
        canvas_id: str,
        criteria: Dict[str, Any],
        **kwargs,
    ) -> SlackResponse:
        """Find sections matching the provided criteria
        https://docs.slack.dev/reference/methods/canvases.sections.lookup
        """
        kwargs.update({"canvas_id": canvas_id, "criteria": json.dumps(criteria)})
        return self.api_call("canvases.sections.lookup", params=kwargs)

    # --------------------------
    # Deprecated: channels.*
    # You can use conversations.* APIs instead.
    # https://docs.slack.dev/changelog/2020-01-deprecating-antecedents-to-the-conversations-api/
    # --------------------------

    def channels_archive(
        self,
        *,
        channel: str,
        **kwargs,
    ) -> SlackResponse:
        """Archives a channel."""
        kwargs.update({"channel": channel})
        kwargs = _remove_none_values(kwargs)
        return self.api_call("channels.archive", json=kwargs)

    def channels_create(
        self,
        *,
        name: str,
        **kwargs,
    ) -> SlackResponse:
        """Creates a channel."""
        kwargs.update({"name": name})
        kwargs = _remove_none_values(kwargs)
        return self.api_call("channels.create", json=kwargs)

    def channels_history(
        self,
        *,
        channel: str,
        **kwargs,
    ) -> SlackResponse:
        """Fetches history of messages and events from a channel."""
        kwargs.update({"channel": channel})
        return self.api_call("channels.history", http_verb="GET", params=kwargs)

    def channels_info(
        self,
        *,
        channel: str,
        **kwargs,
    ) -> SlackResponse:
        """Gets information about a channel."""
        kwargs.update({"channel": channel})
        return self.api_call("channels.info", http_verb="GET", params=kwargs)

    def channels_invite(
        self,
        *,
        channel: str,
        user: str,
        **kwargs,
    ) -> SlackResponse:
        """Invites a user to a channel."""
        kwargs.update({"channel": channel, "user": user})
        kwargs = _remove_none_values(kwargs)
        return self.api_call("channels.invite", json=kwargs)

    def channels_join(
        self,
        *,
        name: str,
        **kwargs,
    ) -> SlackResponse:
        """Joins a channel, creating it if needed."""
        kwargs.update({"name": name})
        kwargs = _remove_none_values(kwargs)
        return self.api_call("channels.join", json=kwargs)

    def channels_kick(
        self,
        *,
        channel: str,
        user: str,
        **kwargs,
    ) -> SlackResponse:
        """Removes a user from a channel."""
        kwargs.update({"channel": channel, "user": user})
        kwargs = _remove_none_values(kwargs)
        return self.api_call("channels.kick", json=kwargs)

    def channels_leave(
        self,
        *,
        channel: str,
        **kwargs,
    ) -> SlackResponse:
        """Leaves a channel."""
        kwargs.update({"channel": channel})
        kwargs = _remove_none_values(kwargs)
        return self.api_call("channels.leave", json=kwargs)

    def channels_list(
        self,
        **kwargs,
    ) -> SlackResponse:
        """Lists all channels in a Slack team."""
        return self.api_call("channels.list", http_verb="GET", params=kwargs)

    def channels_mark(
        self,
        *,
        channel: str,
        ts: str,
        **kwargs,
    ) -> SlackResponse:
        """Sets the read cursor in a channel."""
        kwargs.update({"channel": channel, "ts": ts})
        kwargs = _remove_none_values(kwargs)
        return self.api_call("channels.mark", json=kwargs)

    def channels_rename(
        self,
        *,
        channel: str,
        name: str,
        **kwargs,
    ) -> SlackResponse:
        """Renames a channel."""
        kwargs.update({"channel": channel, "name": name})
        kwargs = _remove_none_values(kwargs)
        return self.api_call("channels.rename", json=kwargs)

    def channels_replies(
        self,
        *,
        channel: str,
        thread_ts: str,
        **kwargs,
    ) -> SlackResponse:
        """Retrieve a thread of messages posted to a channel"""
        kwargs.update({"channel": channel, "thread_ts": thread_ts})
        return self.api_call("channels.replies", http_verb="GET", params=kwargs)

    def channels_setPurpose(
        self,
        *,
        channel: str,
        purpose: str,
        **kwargs,
    ) -> SlackResponse:
        """Sets the purpose for a channel."""
        kwargs.update({"channel": channel, "purpose": purpose})
        kwargs = _remove_none_values(kwargs)
        return self.api_call("channels.setPurpose", json=kwargs)

    def channels_setTopic(
        self,
        *,
        channel: str,
        topic: str,
        **kwargs,
    ) -> SlackResponse:
        """Sets the topic for a channel."""
        kwargs.update({"channel": channel, "topic": topic})
        kwargs = _remove_none_values(kwargs)
        return self.api_call("channels.setTopic", json=kwargs)

    def channels_unarchive(
        self,
        *,
        channel: str,
        **kwargs,
    ) -> SlackResponse:
        """Unarchives a channel."""
        kwargs.update({"channel": channel})
        kwargs = _remove_none_values(kwargs)
        return self.api_call("channels.unarchive", json=kwargs)

    # --------------------------

    def chat_appendStream(
        self,
        *,
        channel: str,
        ts: str,
        markdown_text: str,
        **kwargs,
    ) -> SlackResponse:
        """Appends text to an existing streaming conversation.
        https://api.slack.com/methods/chat.appendStream
        """
        kwargs.update(
            {
                "channel": channel,
                "ts": ts,
                "markdown_text": markdown_text,
            }
        )
        kwargs = _remove_none_values(kwargs)
        return self.api_call("chat.appendStream", json=kwargs)

    def chat_delete(
        self,
        *,
        channel: str,
        ts: str,
        as_user: Optional[bool] = None,
        **kwargs,
    ) -> SlackResponse:
        """Deletes a message.
        https://docs.slack.dev/reference/methods/chat.delete
        """
        kwargs.update({"channel": channel, "ts": ts, "as_user": as_user})
        return self.api_call("chat.delete", params=kwargs)

    def chat_deleteScheduledMessage(
        self,
        *,
        channel: str,
        scheduled_message_id: str,
        as_user: Optional[bool] = None,
        **kwargs,
    ) -> SlackResponse:
        """Deletes a scheduled message.
        https://docs.slack.dev/reference/methods/chat.deleteScheduledMessage
        """
        kwargs.update(
            {
                "channel": channel,
                "scheduled_message_id": scheduled_message_id,
                "as_user": as_user,
            }
        )
        return self.api_call("chat.deleteScheduledMessage", params=kwargs)

    def chat_getPermalink(
        self,
        *,
        channel: str,
        message_ts: str,
        **kwargs,
    ) -> SlackResponse:
        """Retrieve a permalink URL for a specific extant message
        https://docs.slack.dev/reference/methods/chat.getPermalink
        """
        kwargs.update({"channel": channel, "message_ts": message_ts})
        return self.api_call("chat.getPermalink", http_verb="GET", params=kwargs)

    def chat_meMessage(
        self,
        *,
        channel: str,
        text: str,
        **kwargs,
    ) -> SlackResponse:
        """Share a me message into a channel.
        https://docs.slack.dev/reference/methods/chat.meMessage
        """
        kwargs.update({"channel": channel, "text": text})
        return self.api_call("chat.meMessage", params=kwargs)

    def chat_postEphemeral(
        self,
        *,
        channel: str,
        user: str,
        text: Optional[str] = None,
        as_user: Optional[bool] = None,
        attachments: Optional[Union[str, Sequence[Union[Dict, Attachment]]]] = None,
        blocks: Optional[Union[str, Sequence[Union[Dict, Block]]]] = None,
        thread_ts: Optional[str] = None,
        icon_emoji: Optional[str] = None,
        icon_url: Optional[str] = None,
        link_names: Optional[bool] = None,
        username: Optional[str] = None,
        parse: Optional[str] = None,
        markdown_text: Optional[str] = None,
        **kwargs,
    ) -> SlackResponse:
        """Sends an ephemeral message to a user in a channel.
        https://docs.slack.dev/reference/methods/chat.postEphemeral
        """
        kwargs.update(
            {
                "channel": channel,
                "user": user,
                "text": text,
                "as_user": as_user,
                "attachments": attachments,
                "blocks": blocks,
                "thread_ts": thread_ts,
                "icon_emoji": icon_emoji,
                "icon_url": icon_url,
                "link_names": link_names,
                "username": username,
                "parse": parse,
                "markdown_text": markdown_text,
            }
        )
        _parse_web_class_objects(kwargs)
        kwargs = _remove_none_values(kwargs)
        _warn_if_message_text_content_is_missing("chat.postEphemeral", kwargs)
        # NOTE: intentionally using json over params for the API methods using blocks/attachments
        return self.api_call("chat.postEphemeral", json=kwargs)

    def chat_postMessage(
        self,
        *,
        channel: str,
        text: Optional[str] = None,
        as_user: Optional[bool] = None,
        attachments: Optional[Union[str, Sequence[Union[Dict, Attachment]]]] = None,
        blocks: Optional[Union[str, Sequence[Union[Dict, Block]]]] = None,
        thread_ts: Optional[str] = None,
        reply_broadcast: Optional[bool] = None,
        unfurl_links: Optional[bool] = None,
        unfurl_media: Optional[bool] = None,
        container_id: Optional[str] = None,
        icon_emoji: Optional[str] = None,
        icon_url: Optional[str] = None,
        mrkdwn: Optional[bool] = None,
        link_names: Optional[bool] = None,
        username: Optional[str] = None,
        parse: Optional[str] = None,  # none, full
        metadata: Optional[Union[Dict, Metadata]] = None,
        markdown_text: Optional[str] = None,
        **kwargs,
    ) -> SlackResponse:
        """Sends a message to a channel.
        https://docs.slack.dev/reference/methods/chat.postMessage
        """
        kwargs.update(
            {
                "channel": channel,
                "text": text,
                "as_user": as_user,
                "attachments": attachments,
                "blocks": blocks,
                "thread_ts": thread_ts,
                "reply_broadcast": reply_broadcast,
                "unfurl_links": unfurl_links,
                "unfurl_media": unfurl_media,
                "container_id": container_id,
                "icon_emoji": icon_emoji,
                "icon_url": icon_url,
                "mrkdwn": mrkdwn,
                "link_names": link_names,
                "username": username,
                "parse": parse,
                "metadata": metadata,
                "markdown_text": markdown_text,
            }
        )
        _parse_web_class_objects(kwargs)
        kwargs = _remove_none_values(kwargs)
        _warn_if_message_text_content_is_missing("chat.postMessage", kwargs)
        # NOTE: intentionally using json over params for the API methods using blocks/attachments
        return self.api_call("chat.postMessage", json=kwargs)

    def chat_scheduleMessage(
        self,
        *,
        channel: str,
        post_at: Union[str, int],
        text: Optional[str] = None,
        as_user: Optional[bool] = None,
        attachments: Optional[Union[str, Sequence[Union[Dict, Attachment]]]] = None,
        blocks: Optional[Union[str, Sequence[Union[Dict, Block]]]] = None,
        thread_ts: Optional[str] = None,
        parse: Optional[str] = None,
        reply_broadcast: Optional[bool] = None,
        unfurl_links: Optional[bool] = None,
        unfurl_media: Optional[bool] = None,
        link_names: Optional[bool] = None,
        metadata: Optional[Union[Dict, Metadata]] = None,
        markdown_text: Optional[str] = None,
        **kwargs,
    ) -> SlackResponse:
        """Schedules a message.
        https://docs.slack.dev/reference/methods/chat.scheduleMessage
        """
        kwargs.update(
            {
                "channel": channel,
                "post_at": post_at,
                "text": text,
                "as_user": as_user,
                "attachments": attachments,
                "blocks": blocks,
                "thread_ts": thread_ts,
                "reply_broadcast": reply_broadcast,
                "parse": parse,
                "unfurl_links": unfurl_links,
                "unfurl_media": unfurl_media,
                "link_names": link_names,
                "metadata": metadata,
                "markdown_text": markdown_text,
            }
        )
        _parse_web_class_objects(kwargs)
        kwargs = _remove_none_values(kwargs)
        _warn_if_message_text_content_is_missing("chat.scheduleMessage", kwargs)
        # NOTE: intentionally using json over params for the API methods using blocks/attachments
        return self.api_call("chat.scheduleMessage", json=kwargs)

    def chat_scheduledMessages_list(
        self,
        *,
        channel: Optional[str] = None,
        cursor: Optional[str] = None,
        latest: Optional[str] = None,
        limit: Optional[int] = None,
        oldest: Optional[str] = None,
        team_id: Optional[str] = None,
        **kwargs,
    ) -> SlackResponse:
        """Lists all scheduled messages.
        https://api.slack.com/methods/chat.scheduledMessages.list
        """
        kwargs.update(
            {
                "channel": channel,
                "cursor": cursor,
                "latest": latest,
                "limit": limit,
                "oldest": oldest,
                "team_id": team_id,
            }
        )
        return self.api_call("chat.scheduledMessages.list", params=kwargs)

    def chat_startStream(
        self,
        *,
        channel: str,
        thread_ts: str,
        markdown_text: Optional[str] = None,
        recipient_team_id: Optional[str] = None,
        recipient_user_id: Optional[str] = None,
        **kwargs,
    ) -> SlackResponse:
        """Starts a new streaming conversation.
        https://api.slack.com/methods/chat.startStream
        """
        kwargs.update(
            {
                "channel": channel,
                "thread_ts": thread_ts,
                "markdown_text": markdown_text,
                "recipient_team_id": recipient_team_id,
                "recipient_user_id": recipient_user_id,
            }
        )
        kwargs = _remove_none_values(kwargs)
        return self.api_call("chat.startStream", json=kwargs)

    def chat_stopStream(
        self,
        *,
        channel: str,
        ts: str,
        markdown_text: Optional[str] = None,
        blocks: Optional[Union[str, Sequence[Union[Dict, Block]]]] = None,
        metadata: Optional[Union[Dict, Metadata]] = None,
        **kwargs,
    ) -> SlackResponse:
        """Stops a streaming conversation.
        https://api.slack.com/methods/chat.stopStream
        """
        kwargs.update(
            {
                "channel": channel,
                "ts": ts,
                "markdown_text": markdown_text,
                "blocks": blocks,
                "metadata": metadata,
            }
        )
        _parse_web_class_objects(kwargs)
        kwargs = _remove_none_values(kwargs)
        return self.api_call("chat.stopStream", json=kwargs)

    def chat_stream(
        self,
        *,
        buffer_size: int = 256,
        channel: str,
        thread_ts: str,
        recipient_team_id: Optional[str] = None,
        recipient_user_id: Optional[str] = None,
        **kwargs,
    ) -> ChatStream:
        """Stream markdown text into a conversation.

        This method starts a new chat stream in a conversation that can be appended to. After appending an entire message,
        the stream can be stopped with concluding arguments such as "blocks" for gathering feedback.

        The following methods are used:

        - chat.startStream: Starts a new streaming conversation.
          [Reference](https://docs.slack.dev/reference/methods/chat.startStream).
        - chat.appendStream: Appends text to an existing streaming conversation.
          [Reference](https://docs.slack.dev/reference/methods/chat.appendStream).
        - chat.stopStream: Stops a streaming conversation.
          [Reference](https://docs.slack.dev/reference/methods/chat.stopStream).

        Args:
            buffer_size: The length of markdown_text to buffer in-memory before calling a stream method. Increasing this
              value decreases the number of method calls made for the same amount of text, which is useful to avoid rate
              limits. Default: 256.
            channel: An encoded ID that represents a channel, private group, or DM.
            thread_ts: Provide another message's ts value to reply to. Streamed messages should always be replies to a user
              request.
            recipient_team_id: The encoded ID of the team the user receiving the streaming text belongs to. Required when
              streaming to channels.
            recipient_user_id: The encoded ID of the user to receive the streaming text. Required when streaming to channels.
            **kwargs: Additional arguments passed to the underlying API calls.

        Returns:
            ChatStream instance for managing the stream

        Example:
            ```python
            streamer = client.chat_stream(
                channel="C0123456789",
                thread_ts="1700000001.123456",
                recipient_team_id="T0123456789",
                recipient_user_id="U0123456789",
            )
            streamer.append(markdown_text="**hello wo")
            streamer.append(markdown_text="rld!**")
            streamer.stop()
            ```
        """
        return ChatStream(
            self,
            logger=self._logger,
            channel=channel,
            thread_ts=thread_ts,
            recipient_team_id=recipient_team_id,
            recipient_user_id=recipient_user_id,
            buffer_size=buffer_size,
            **kwargs,
        )

    def chat_unfurl(
        self,
        *,
        channel: Optional[str] = None,
        ts: Optional[str] = None,
        source: Optional[str] = None,
        unfurl_id: Optional[str] = None,
        unfurls: Optional[Dict[str, Dict]] = None,  # or user_auth_*
        user_auth_blocks: Optional[Union[str, Sequence[Union[Dict, Block]]]] = None,
        user_auth_message: Optional[str] = None,
        user_auth_required: Optional[bool] = None,
        user_auth_url: Optional[str] = None,
        **kwargs,
    ) -> SlackResponse:
        """Provide custom unfurl behavior for user-posted URLs.
        https://docs.slack.dev/reference/methods/chat.unfurl
        """
        kwargs.update(
            {
                "channel": channel,
                "ts": ts,
                "source": source,
                "unfurl_id": unfurl_id,
                "unfurls": unfurls,
                "user_auth_blocks": user_auth_blocks,
                "user_auth_message": user_auth_message,
                "user_auth_required": user_auth_required,
                "user_auth_url": user_auth_url,
            }
        )
        _parse_web_class_objects(kwargs)  # for user_auth_blocks
        kwargs = _remove_none_values(kwargs)
        # NOTE: intentionally using json over params for API methods using blocks/attachments
        return self.api_call("chat.unfurl", json=kwargs)

    def chat_update(
        self,
        *,
        channel: str,
        ts: str,
        text: Optional[str] = None,
        attachments: Optional[Union[str, Sequence[Union[Dict, Attachment]]]] = None,
        blocks: Optional[Union[str, Sequence[Union[Dict, Block]]]] = None,
        as_user: Optional[bool] = None,
        file_ids: Optional[Union[str, Sequence[str]]] = None,
        link_names: Optional[bool] = None,
        parse: Optional[str] = None,  # none, full
        reply_broadcast: Optional[bool] = None,
        metadata: Optional[Union[Dict, Metadata]] = None,
        markdown_text: Optional[str] = None,
        **kwargs,
    ) -> SlackResponse:
        """Updates a message in a channel.
        https://docs.slack.dev/reference/methods/chat.update
        """
        kwargs.update(
            {
                "channel": channel,
                "ts": ts,
                "text": text,
                "attachments": attachments,
                "blocks": blocks,
                "as_user": as_user,
                "link_names": link_names,
                "parse": parse,
                "reply_broadcast": reply_broadcast,
                "metadata": metadata,
                "markdown_text": markdown_text,
            }
        )
        if isinstance(file_ids, (list, tuple)):
            kwargs.update({"file_ids": ",".join(file_ids)})
        else:
            kwargs.update({"file_ids": file_ids})
        _parse_web_class_objects(kwargs)
        kwargs = _remove_none_values(kwargs)
        _warn_if_message_text_content_is_missing("chat.update", kwargs)
        # NOTE: intentionally using json over params for API methods using blocks/attachments
        return self.api_call("chat.update", json=kwargs)

<<<<<<< HEAD
=======
    def chat_scheduledMessages_list(
        self,
        *,
        channel: Optional[str] = None,
        cursor: Optional[str] = None,
        latest: Optional[str] = None,
        limit: Optional[int] = None,
        oldest: Optional[str] = None,
        team_id: Optional[str] = None,
        **kwargs,
    ) -> SlackResponse:
        """Lists all scheduled messages.
        https://docs.slack.dev/reference/methods/chat.scheduledMessages.list
        """
        kwargs.update(
            {
                "channel": channel,
                "cursor": cursor,
                "latest": latest,
                "limit": limit,
                "oldest": oldest,
                "team_id": team_id,
            }
        )
        return self.api_call("chat.scheduledMessages.list", params=kwargs)

>>>>>>> 82aad202
    def conversations_acceptSharedInvite(
        self,
        *,
        channel_name: str,
        channel_id: Optional[str] = None,
        invite_id: Optional[str] = None,
        free_trial_accepted: Optional[bool] = None,
        is_private: Optional[bool] = None,
        team_id: Optional[str] = None,
        **kwargs,
    ) -> SlackResponse:
        """Accepts an invitation to a Slack Connect channel.
        https://docs.slack.dev/reference/methods/conversations.acceptSharedInvite
        """
        if channel_id is None and invite_id is None:
            raise e.SlackRequestError("Either channel_id or invite_id must be provided.")
        kwargs.update(
            {
                "channel_name": channel_name,
                "channel_id": channel_id,
                "invite_id": invite_id,
                "free_trial_accepted": free_trial_accepted,
                "is_private": is_private,
                "team_id": team_id,
            }
        )
        return self.api_call("conversations.acceptSharedInvite", http_verb="POST", params=kwargs)

    def conversations_approveSharedInvite(
        self,
        *,
        invite_id: str,
        target_team: Optional[str] = None,
        **kwargs,
    ) -> SlackResponse:
        """Approves an invitation to a Slack Connect channel.
        https://docs.slack.dev/reference/methods/conversations.approveSharedInvite
        """
        kwargs.update({"invite_id": invite_id, "target_team": target_team})
        return self.api_call("conversations.approveSharedInvite", http_verb="POST", params=kwargs)

    def conversations_archive(
        self,
        *,
        channel: str,
        **kwargs,
    ) -> SlackResponse:
        """Archives a conversation.
        https://docs.slack.dev/reference/methods/conversations.archive
        """
        kwargs.update({"channel": channel})
        return self.api_call("conversations.archive", params=kwargs)

    def conversations_close(
        self,
        *,
        channel: str,
        **kwargs,
    ) -> SlackResponse:
        """Closes a direct message or multi-person direct message.
        https://docs.slack.dev/reference/methods/conversations.close
        """
        kwargs.update({"channel": channel})
        return self.api_call("conversations.close", params=kwargs)

    def conversations_create(
        self,
        *,
        name: str,
        is_private: Optional[bool] = None,
        team_id: Optional[str] = None,
        **kwargs,
    ) -> SlackResponse:
        """Initiates a public or private channel-based conversation
        https://docs.slack.dev/reference/methods/conversations.create
        """
        kwargs.update({"name": name, "is_private": is_private, "team_id": team_id})
        return self.api_call("conversations.create", params=kwargs)

    def conversations_declineSharedInvite(
        self,
        *,
        invite_id: str,
        target_team: Optional[str] = None,
        **kwargs,
    ) -> SlackResponse:
        """Declines a Slack Connect channel invite.
        https://docs.slack.dev/reference/methods/conversations.declineSharedInvite
        """
        kwargs.update({"invite_id": invite_id, "target_team": target_team})
        return self.api_call("conversations.declineSharedInvite", http_verb="GET", params=kwargs)

    def conversations_externalInvitePermissions_set(
        self, *, action: str, channel: str, target_team: str, **kwargs
    ) -> SlackResponse:
        """Sets a team in a shared External Limited channel to a shared Slack Connect channel or vice versa.
        https://docs.slack.dev/reference/methods/conversations.externalInvitePermissions.set
        """
        kwargs.update(
            {
                "action": action,
                "channel": channel,
                "target_team": target_team,
            }
        )
        return self.api_call("conversations.externalInvitePermissions.set", params=kwargs)

    def conversations_history(
        self,
        *,
        channel: str,
        cursor: Optional[str] = None,
        inclusive: Optional[bool] = None,
        include_all_metadata: Optional[bool] = None,
        latest: Optional[str] = None,
        limit: Optional[int] = None,
        oldest: Optional[str] = None,
        **kwargs,
    ) -> SlackResponse:
        """Fetches a conversation's history of messages and events.
        https://docs.slack.dev/reference/methods/conversations.history
        """
        kwargs.update(
            {
                "channel": channel,
                "cursor": cursor,
                "inclusive": inclusive,
                "include_all_metadata": include_all_metadata,
                "limit": limit,
                "latest": latest,
                "oldest": oldest,
            }
        )
        return self.api_call("conversations.history", http_verb="GET", params=kwargs)

    def conversations_info(
        self,
        *,
        channel: str,
        include_locale: Optional[bool] = None,
        include_num_members: Optional[bool] = None,
        **kwargs,
    ) -> SlackResponse:
        """Retrieve information about a conversation.
        https://docs.slack.dev/reference/methods/conversations.info
        """
        kwargs.update(
            {
                "channel": channel,
                "include_locale": include_locale,
                "include_num_members": include_num_members,
            }
        )
        return self.api_call("conversations.info", http_verb="GET", params=kwargs)

    def conversations_invite(
        self,
        *,
        channel: str,
        users: Union[str, Sequence[str]],
        force: Optional[bool] = None,
        **kwargs,
    ) -> SlackResponse:
        """Invites users to a channel.
        https://docs.slack.dev/reference/methods/conversations.invite
        """
        kwargs.update(
            {
                "channel": channel,
                "force": force,
            }
        )
        if isinstance(users, (list, tuple)):
            kwargs.update({"users": ",".join(users)})
        else:
            kwargs.update({"users": users})
        return self.api_call("conversations.invite", params=kwargs)

    def conversations_inviteShared(
        self,
        *,
        channel: str,
        emails: Optional[Union[str, Sequence[str]]] = None,
        user_ids: Optional[Union[str, Sequence[str]]] = None,
        **kwargs,
    ) -> SlackResponse:
        """Sends an invitation to a Slack Connect channel.
        https://docs.slack.dev/reference/methods/conversations.inviteShared
        """
        if emails is None and user_ids is None:
            raise e.SlackRequestError("Either emails or user ids must be provided.")
        kwargs.update({"channel": channel})
        if isinstance(emails, (list, tuple)):
            kwargs.update({"emails": ",".join(emails)})
        else:
            kwargs.update({"emails": emails})
        if isinstance(user_ids, (list, tuple)):
            kwargs.update({"user_ids": ",".join(user_ids)})
        else:
            kwargs.update({"user_ids": user_ids})
        return self.api_call("conversations.inviteShared", http_verb="GET", params=kwargs)

    def conversations_join(
        self,
        *,
        channel: str,
        **kwargs,
    ) -> SlackResponse:
        """Joins an existing conversation.
        https://docs.slack.dev/reference/methods/conversations.join
        """
        kwargs.update({"channel": channel})
        return self.api_call("conversations.join", params=kwargs)

    def conversations_kick(
        self,
        *,
        channel: str,
        user: str,
        **kwargs,
    ) -> SlackResponse:
        """Removes a user from a conversation.
        https://docs.slack.dev/reference/methods/conversations.kick
        """
        kwargs.update({"channel": channel, "user": user})
        return self.api_call("conversations.kick", params=kwargs)

    def conversations_leave(
        self,
        *,
        channel: str,
        **kwargs,
    ) -> SlackResponse:
        """Leaves a conversation.
        https://docs.slack.dev/reference/methods/conversations.leave
        """
        kwargs.update({"channel": channel})
        return self.api_call("conversations.leave", params=kwargs)

    def conversations_list(
        self,
        *,
        cursor: Optional[str] = None,
        exclude_archived: Optional[bool] = None,
        limit: Optional[int] = None,
        team_id: Optional[str] = None,
        types: Optional[Union[str, Sequence[str]]] = None,
        **kwargs,
    ) -> SlackResponse:
        """Lists all channels in a Slack team.
        https://docs.slack.dev/reference/methods/conversations.list
        """
        kwargs.update(
            {
                "cursor": cursor,
                "exclude_archived": exclude_archived,
                "limit": limit,
                "team_id": team_id,
            }
        )
        if isinstance(types, (list, tuple)):
            kwargs.update({"types": ",".join(types)})
        else:
            kwargs.update({"types": types})
        return self.api_call("conversations.list", http_verb="GET", params=kwargs)

    def conversations_listConnectInvites(
        self,
        *,
        count: Optional[int] = None,
        cursor: Optional[str] = None,
        team_id: Optional[str] = None,
        **kwargs,
    ) -> SlackResponse:
        """List shared channel invites that have been generated
        or received but have not yet been approved by all parties.
        https://docs.slack.dev/reference/methods/conversations.listConnectInvites
        """
        kwargs.update({"count": count, "cursor": cursor, "team_id": team_id})
        return self.api_call("conversations.listConnectInvites", params=kwargs)

    def conversations_mark(
        self,
        *,
        channel: str,
        ts: str,
        **kwargs,
    ) -> SlackResponse:
        """Sets the read cursor in a channel.
        https://docs.slack.dev/reference/methods/conversations.mark
        """
        kwargs.update({"channel": channel, "ts": ts})
        return self.api_call("conversations.mark", params=kwargs)

    def conversations_members(
        self,
        *,
        channel: str,
        cursor: Optional[str] = None,
        limit: Optional[int] = None,
        **kwargs,
    ) -> SlackResponse:
        """Retrieve members of a conversation.
        https://docs.slack.dev/reference/methods/conversations.members
        """
        kwargs.update({"channel": channel, "cursor": cursor, "limit": limit})
        return self.api_call("conversations.members", http_verb="GET", params=kwargs)

    def conversations_open(
        self,
        *,
        channel: Optional[str] = None,
        return_im: Optional[bool] = None,
        users: Optional[Union[str, Sequence[str]]] = None,
        **kwargs,
    ) -> SlackResponse:
        """Opens or resumes a direct message or multi-person direct message.
        https://docs.slack.dev/reference/methods/conversations.open
        """
        if channel is None and users is None:
            raise e.SlackRequestError("Either channel or users must be provided.")
        kwargs.update({"channel": channel, "return_im": return_im})
        if isinstance(users, (list, tuple)):
            kwargs.update({"users": ",".join(users)})
        else:
            kwargs.update({"users": users})
        return self.api_call("conversations.open", params=kwargs)

    def conversations_rename(
        self,
        *,
        channel: str,
        name: str,
        **kwargs,
    ) -> SlackResponse:
        """Renames a conversation.
        https://docs.slack.dev/reference/methods/conversations.rename
        """
        kwargs.update({"channel": channel, "name": name})
        return self.api_call("conversations.rename", params=kwargs)

    def conversations_replies(
        self,
        *,
        channel: str,
        ts: str,
        cursor: Optional[str] = None,
        inclusive: Optional[bool] = None,
        include_all_metadata: Optional[bool] = None,
        latest: Optional[str] = None,
        limit: Optional[int] = None,
        oldest: Optional[str] = None,
        **kwargs,
    ) -> SlackResponse:
        """Retrieve a thread of messages posted to a conversation
        https://docs.slack.dev/reference/methods/conversations.replies
        """
        kwargs.update(
            {
                "channel": channel,
                "ts": ts,
                "cursor": cursor,
                "inclusive": inclusive,
                "include_all_metadata": include_all_metadata,
                "limit": limit,
                "latest": latest,
                "oldest": oldest,
            }
        )
        return self.api_call("conversations.replies", http_verb="GET", params=kwargs)

    def conversations_requestSharedInvite_approve(
        self,
        *,
        invite_id: str,
        channel_id: Optional[str] = None,
        is_external_limited: Optional[str] = None,
        message: Optional[Dict[str, Any]] = None,
        **kwargs,
    ) -> SlackResponse:
        """Approve a request to add an external user to a channel. This also sends them a Slack Connect invite.
        https://docs.slack.dev/reference/methods/conversations.requestSharedInvite.approve
        """
        kwargs.update(
            {
                "invite_id": invite_id,
                "channel_id": channel_id,
                "is_external_limited": is_external_limited,
            }
        )
        if message is not None:
            kwargs.update({"message": json.dumps(message)})
        return self.api_call("conversations.requestSharedInvite.approve", params=kwargs)

    def conversations_requestSharedInvite_deny(
        self,
        *,
        invite_id: str,
        message: Optional[str] = None,
        **kwargs,
    ) -> SlackResponse:
        """Deny a request to invite an external user to a channel.
        https://docs.slack.dev/reference/methods/conversations.requestSharedInvite.deny
        """
        kwargs.update({"invite_id": invite_id, "message": message})
        return self.api_call("conversations.requestSharedInvite.deny", params=kwargs)

    def conversations_requestSharedInvite_list(
        self,
        *,
        cursor: Optional[str] = None,
        include_approved: Optional[bool] = None,
        include_denied: Optional[bool] = None,
        include_expired: Optional[bool] = None,
        invite_ids: Optional[Union[str, Sequence[str]]] = None,
        limit: Optional[int] = None,
        user_id: Optional[str] = None,
        **kwargs,
    ) -> SlackResponse:
        """Lists requests to add external users to channels with ability to filter.
        https://docs.slack.dev/reference/methods/conversations.requestSharedInvite.list
        """
        kwargs.update(
            {
                "cursor": cursor,
                "include_approved": include_approved,
                "include_denied": include_denied,
                "include_expired": include_expired,
                "limit": limit,
                "user_id": user_id,
            }
        )
        if invite_ids is not None:
            if isinstance(invite_ids, (list, tuple)):
                kwargs.update({"invite_ids": ",".join(invite_ids)})
            else:
                kwargs.update({"invite_ids": invite_ids})
        return self.api_call("conversations.requestSharedInvite.list", params=kwargs)

    def conversations_setPurpose(
        self,
        *,
        channel: str,
        purpose: str,
        **kwargs,
    ) -> SlackResponse:
        """Sets the purpose for a conversation.
        https://docs.slack.dev/reference/methods/conversations.setPurpose
        """
        kwargs.update({"channel": channel, "purpose": purpose})
        return self.api_call("conversations.setPurpose", params=kwargs)

    def conversations_setTopic(
        self,
        *,
        channel: str,
        topic: str,
        **kwargs,
    ) -> SlackResponse:
        """Sets the topic for a conversation.
        https://docs.slack.dev/reference/methods/conversations.setTopic
        """
        kwargs.update({"channel": channel, "topic": topic})
        return self.api_call("conversations.setTopic", params=kwargs)

    def conversations_unarchive(
        self,
        *,
        channel: str,
        **kwargs,
    ) -> SlackResponse:
        """Reverses conversation archival.
        https://docs.slack.dev/reference/methods/conversations.unarchive
        """
        kwargs.update({"channel": channel})
        return self.api_call("conversations.unarchive", params=kwargs)

    def conversations_canvases_create(
        self,
        *,
        channel_id: str,
        document_content: Dict[str, str],
        **kwargs,
    ) -> SlackResponse:
        """Create a Channel Canvas for a channel
        https://docs.slack.dev/reference/methods/conversations.canvases.create
        """
        kwargs.update({"channel_id": channel_id, "document_content": document_content})
        return self.api_call("conversations.canvases.create", json=kwargs)

    def dialog_open(
        self,
        *,
        dialog: Dict[str, Any],
        trigger_id: str,
        **kwargs,
    ) -> SlackResponse:
        """Open a dialog with a user.
        https://docs.slack.dev/reference/methods/dialog.open
        """
        kwargs.update({"dialog": dialog, "trigger_id": trigger_id})
        kwargs = _remove_none_values(kwargs)
        # NOTE: As the dialog can be a dict, this API call works only with json format.
        return self.api_call("dialog.open", json=kwargs)

    def dnd_endDnd(
        self,
        **kwargs,
    ) -> SlackResponse:
        """Ends the current user's Do Not Disturb session immediately.
        https://docs.slack.dev/reference/methods/dnd.endDnd
        """
        return self.api_call("dnd.endDnd", params=kwargs)

    def dnd_endSnooze(
        self,
        **kwargs,
    ) -> SlackResponse:
        """Ends the current user's snooze mode immediately.
        https://docs.slack.dev/reference/methods/dnd.endSnooze
        """
        return self.api_call("dnd.endSnooze", params=kwargs)

    def dnd_info(
        self,
        *,
        team_id: Optional[str] = None,
        user: Optional[str] = None,
        **kwargs,
    ) -> SlackResponse:
        """Retrieves a user's current Do Not Disturb status.
        https://docs.slack.dev/reference/methods/dnd.info
        """
        kwargs.update({"team_id": team_id, "user": user})
        return self.api_call("dnd.info", http_verb="GET", params=kwargs)

    def dnd_setSnooze(
        self,
        *,
        num_minutes: Union[int, str],
        **kwargs,
    ) -> SlackResponse:
        """Turns on Do Not Disturb mode for the current user, or changes its duration.
        https://docs.slack.dev/reference/methods/dnd.setSnooze
        """
        kwargs.update({"num_minutes": num_minutes})
        return self.api_call("dnd.setSnooze", http_verb="GET", params=kwargs)

    def dnd_teamInfo(
        self,
        users: Union[str, Sequence[str]],
        team_id: Optional[str] = None,
        **kwargs,
    ) -> SlackResponse:
        """Retrieves the Do Not Disturb status for users on a team.
        https://docs.slack.dev/reference/methods/dnd.teamInfo
        """
        if isinstance(users, (list, tuple)):
            kwargs.update({"users": ",".join(users)})
        else:
            kwargs.update({"users": users})
        kwargs.update({"team_id": team_id})
        return self.api_call("dnd.teamInfo", http_verb="GET", params=kwargs)

    def emoji_list(
        self,
        include_categories: Optional[bool] = None,
        **kwargs,
    ) -> SlackResponse:
        """Lists custom emoji for a team.
        https://docs.slack.dev/reference/methods/emoji.list
        """
        kwargs.update({"include_categories": include_categories})
        return self.api_call("emoji.list", http_verb="GET", params=kwargs)

    def files_comments_delete(
        self,
        *,
        file: str,
        id: str,
        **kwargs,
    ) -> SlackResponse:
        """Deletes an existing comment on a file.
        https://docs.slack.dev/reference/methods/files.comments.delete
        """
        kwargs.update({"file": file, "id": id})
        return self.api_call("files.comments.delete", params=kwargs)

    def files_delete(
        self,
        *,
        file: str,
        **kwargs,
    ) -> SlackResponse:
        """Deletes a file.
        https://docs.slack.dev/reference/methods/files.delete
        """
        kwargs.update({"file": file})
        return self.api_call("files.delete", params=kwargs)

    def files_info(
        self,
        *,
        file: str,
        count: Optional[int] = None,
        cursor: Optional[str] = None,
        limit: Optional[int] = None,
        page: Optional[int] = None,
        **kwargs,
    ) -> SlackResponse:
        """Gets information about a team file.
        https://docs.slack.dev/reference/methods/files.info
        """
        kwargs.update(
            {
                "file": file,
                "count": count,
                "cursor": cursor,
                "limit": limit,
                "page": page,
            }
        )
        return self.api_call("files.info", http_verb="GET", params=kwargs)

    def files_list(
        self,
        *,
        channel: Optional[str] = None,
        count: Optional[int] = None,
        page: Optional[int] = None,
        show_files_hidden_by_limit: Optional[bool] = None,
        team_id: Optional[str] = None,
        ts_from: Optional[str] = None,
        ts_to: Optional[str] = None,
        types: Optional[Union[str, Sequence[str]]] = None,
        user: Optional[str] = None,
        **kwargs,
    ) -> SlackResponse:
        """Lists & filters team files.
        https://docs.slack.dev/reference/methods/files.list
        """
        kwargs.update(
            {
                "channel": channel,
                "count": count,
                "page": page,
                "show_files_hidden_by_limit": show_files_hidden_by_limit,
                "team_id": team_id,
                "ts_from": ts_from,
                "ts_to": ts_to,
                "user": user,
            }
        )
        if isinstance(types, (list, tuple)):
            kwargs.update({"types": ",".join(types)})
        else:
            kwargs.update({"types": types})
        return self.api_call("files.list", http_verb="GET", params=kwargs)

    def files_remote_info(
        self,
        *,
        external_id: Optional[str] = None,
        file: Optional[str] = None,
        **kwargs,
    ) -> SlackResponse:
        """Retrieve information about a remote file added to Slack.
        https://docs.slack.dev/reference/methods/files.remote.info
        """
        kwargs.update({"external_id": external_id, "file": file})
        return self.api_call("files.remote.info", http_verb="GET", params=kwargs)

    def files_remote_list(
        self,
        *,
        channel: Optional[str] = None,
        cursor: Optional[str] = None,
        limit: Optional[int] = None,
        ts_from: Optional[str] = None,
        ts_to: Optional[str] = None,
        **kwargs,
    ) -> SlackResponse:
        """Retrieve information about a remote file added to Slack.
        https://docs.slack.dev/reference/methods/files.remote.list
        """
        kwargs.update(
            {
                "channel": channel,
                "cursor": cursor,
                "limit": limit,
                "ts_from": ts_from,
                "ts_to": ts_to,
            }
        )
        return self.api_call("files.remote.list", http_verb="GET", params=kwargs)

    def files_remote_add(
        self,
        *,
        external_id: str,
        external_url: str,
        title: str,
        filetype: Optional[str] = None,
        indexable_file_contents: Optional[Union[str, bytes, IOBase]] = None,
        preview_image: Optional[Union[str, bytes, IOBase]] = None,
        **kwargs,
    ) -> SlackResponse:
        """Adds a file from a remote service.
        https://docs.slack.dev/reference/methods/files.remote.add
        """
        kwargs.update(
            {
                "external_id": external_id,
                "external_url": external_url,
                "title": title,
                "filetype": filetype,
            }
        )
        files = None
        # preview_image (file): Preview of the document via multipart/form-data.
        if preview_image is not None or indexable_file_contents is not None:
            files = {
                "preview_image": preview_image,
                "indexable_file_contents": indexable_file_contents,
            }

        return self.api_call(
            # Intentionally using "POST" method over "GET" here
            "files.remote.add",
            http_verb="POST",
            data=kwargs,
            files=files,
        )

    def files_remote_update(
        self,
        *,
        external_id: Optional[str] = None,
        external_url: Optional[str] = None,
        file: Optional[str] = None,
        title: Optional[str] = None,
        filetype: Optional[str] = None,
        indexable_file_contents: Optional[str] = None,
        preview_image: Optional[str] = None,
        **kwargs,
    ) -> SlackResponse:
        """Updates an existing remote file.
        https://docs.slack.dev/reference/methods/files.remote.update
        """
        kwargs.update(
            {
                "external_id": external_id,
                "external_url": external_url,
                "file": file,
                "title": title,
                "filetype": filetype,
            }
        )
        files = None
        # preview_image (file): Preview of the document via multipart/form-data.
        if preview_image is not None or indexable_file_contents is not None:
            files = {
                "preview_image": preview_image,
                "indexable_file_contents": indexable_file_contents,
            }

        return self.api_call(
            # Intentionally using "POST" method over "GET" here
            "files.remote.update",
            http_verb="POST",
            data=kwargs,
            files=files,
        )

    def files_remote_remove(
        self,
        *,
        external_id: Optional[str] = None,
        file: Optional[str] = None,
        **kwargs,
    ) -> SlackResponse:
        """Remove a remote file.
        https://docs.slack.dev/reference/methods/files.remote.remove
        """
        kwargs.update({"external_id": external_id, "file": file})
        return self.api_call("files.remote.remove", http_verb="POST", params=kwargs)

    def files_remote_share(
        self,
        *,
        channels: Union[str, Sequence[str]],
        external_id: Optional[str] = None,
        file: Optional[str] = None,
        **kwargs,
    ) -> SlackResponse:
        """Share a remote file into a channel.
        https://docs.slack.dev/reference/methods/files.remote.share
        """
        if external_id is None and file is None:
            raise e.SlackRequestError("Either external_id or file must be provided.")
        if isinstance(channels, (list, tuple)):
            kwargs.update({"channels": ",".join(channels)})
        else:
            kwargs.update({"channels": channels})
        kwargs.update({"external_id": external_id, "file": file})
        return self.api_call("files.remote.share", http_verb="GET", params=kwargs)

    def files_revokePublicURL(
        self,
        *,
        file: str,
        **kwargs,
    ) -> SlackResponse:
        """Revokes public/external sharing access for a file
        https://docs.slack.dev/reference/methods/files.revokePublicURL
        """
        kwargs.update({"file": file})
        return self.api_call("files.revokePublicURL", params=kwargs)

    def files_sharedPublicURL(
        self,
        *,
        file: str,
        **kwargs,
    ) -> SlackResponse:
        """Enables a file for public/external sharing.
        https://docs.slack.dev/reference/methods/files.sharedPublicURL
        """
        kwargs.update({"file": file})
        return self.api_call("files.sharedPublicURL", params=kwargs)

    def files_upload(
        self,
        *,
        file: Optional[Union[str, bytes, IOBase]] = None,
        content: Optional[Union[str, bytes]] = None,
        filename: Optional[str] = None,
        filetype: Optional[str] = None,
        initial_comment: Optional[str] = None,
        thread_ts: Optional[str] = None,
        title: Optional[str] = None,
        channels: Optional[Union[str, Sequence[str]]] = None,
        **kwargs,
    ) -> SlackResponse:
        """Uploads or creates a file.
        https://docs.slack.dev/reference/methods/files.upload
        """
        _print_files_upload_v2_suggestion()

        if file is None and content is None:
            raise e.SlackRequestError("The file or content argument must be specified.")
        if file is not None and content is not None:
            raise e.SlackRequestError("You cannot specify both the file and the content argument.")

        if isinstance(channels, (list, tuple)):
            kwargs.update({"channels": ",".join(channels)})
        else:
            kwargs.update({"channels": channels})
        kwargs.update(
            {
                "filename": filename,
                "filetype": filetype,
                "initial_comment": initial_comment,
                "thread_ts": thread_ts,
                "title": title,
            }
        )
        if file:
            if kwargs.get("filename") is None and isinstance(file, str):
                # use the local filename if filename is missing
                if kwargs.get("filename") is None:
                    kwargs["filename"] = file.split(os.path.sep)[-1]
            return self.api_call("files.upload", files={"file": file}, data=kwargs)
        else:
            kwargs["content"] = content
            return self.api_call("files.upload", data=kwargs)

    def files_upload_v2(
        self,
        *,
        # for sending a single file
        filename: Optional[str] = None,  # you can skip this only when sending along with content parameter
        file: Optional[Union[str, bytes, IOBase, os.PathLike]] = None,
        content: Optional[Union[str, bytes]] = None,
        title: Optional[str] = None,
        alt_txt: Optional[str] = None,
        snippet_type: Optional[str] = None,
        # To upload multiple files at a time
        file_uploads: Optional[List[Dict[str, Any]]] = None,
        channel: Optional[str] = None,
        channels: Optional[List[str]] = None,
        initial_comment: Optional[str] = None,
        thread_ts: Optional[str] = None,
        request_file_info: bool = True,  # since v3.23, this flag is no longer necessary
        **kwargs,
    ) -> SlackResponse:
        """This wrapper method provides an easy way to upload files using the following endpoints:

        - step1: https://docs.slack.dev/reference/methods/files.getUploadURLExternal

        - step2: "https://files.slack.com/upload/v1/..." URLs returned from files.getUploadURLExternal API

        - step3: https://docs.slack.dev/reference/methods/files.completeUploadExternal
            and https://docs.slack.dev/reference/methods/files.info

        """
        if file is None and content is None and file_uploads is None:
            raise e.SlackRequestError("Any of file, content, and file_uploads must be specified.")
        if file is not None and content is not None:
            raise e.SlackRequestError("You cannot specify both the file and the content argument.")

        # deprecated arguments:
        filetype = kwargs.get("filetype")

        if filetype is not None:
            warnings.warn("The filetype parameter is no longer supported. Please remove it from the arguments.")

        # step1: files.getUploadURLExternal per file
        files: List[Dict[str, Any]] = []
        if file_uploads is not None:
            for f in file_uploads:
                files.append(_to_v2_file_upload_item(f))
        else:
            f = _to_v2_file_upload_item(
                {
                    "filename": filename,
                    "file": file,
                    "content": content,
                    "title": title,
                    "alt_txt": alt_txt,
                    "snippet_type": snippet_type,
                }
            )
            files.append(f)

        for f in files:
            url_response = self.files_getUploadURLExternal(
                filename=f.get("filename"),  # type: ignore[arg-type]
                length=f.get("length"),  # type: ignore[arg-type]
                alt_txt=f.get("alt_txt"),
                snippet_type=f.get("snippet_type"),
                token=kwargs.get("token"),
            )
            _validate_for_legacy_client(url_response)
            f["file_id"] = url_response.get("file_id")  # type: ignore[union-attr, unused-ignore]
            f["upload_url"] = url_response.get("upload_url")  # type: ignore[union-attr, unused-ignore]

        # step2: "https://files.slack.com/upload/v1/..." per file
        for f in files:
            upload_result = self._upload_file(
                url=f["upload_url"],
                data=f["data"],
                logger=self._logger,
                timeout=self.timeout,
                proxy=self.proxy,
                ssl=self.ssl,
            )
            if upload_result.status != 200:
                status = upload_result.status
                body = upload_result.body
                message = (
                    "Failed to upload a file "
                    f"(status: {status}, body: {body}, filename: {f.get('filename')}, title: {f.get('title')})"
                )
                raise e.SlackRequestError(message)

        # step3: files.completeUploadExternal with all the sets of (file_id + title)
        completion = self.files_completeUploadExternal(
            files=[{"id": f["file_id"], "title": f["title"]} for f in files],
            channel_id=channel,
            channels=channels,
            initial_comment=initial_comment,
            thread_ts=thread_ts,
            **kwargs,
        )
        if len(completion.get("files")) == 1:  # type: ignore[arg-type, union-attr, unused-ignore]
            completion.data["file"] = completion.get("files")[0]  # type: ignore[index, union-attr, unused-ignore]
        return completion

    def files_getUploadURLExternal(
        self,
        *,
        filename: str,
        length: int,
        alt_txt: Optional[str] = None,
        snippet_type: Optional[str] = None,
        **kwargs,
    ) -> SlackResponse:
        """Gets a URL for an edge external upload.
        https://docs.slack.dev/reference/methods/files.getUploadURLExternal
        """
        kwargs.update(
            {
                "filename": filename,
                "length": length,
                "alt_txt": alt_txt,
                "snippet_type": snippet_type,
            }
        )
        return self.api_call("files.getUploadURLExternal", params=kwargs)

    def files_completeUploadExternal(
        self,
        *,
        files: List[Dict[str, str]],
        channel_id: Optional[str] = None,
        channels: Optional[List[str]] = None,
        initial_comment: Optional[str] = None,
        thread_ts: Optional[str] = None,
        **kwargs,
    ) -> SlackResponse:
        """Finishes an upload started with files.getUploadURLExternal.
        https://docs.slack.dev/reference/methods/files.completeUploadExternal
        """
        _files = [{k: v for k, v in f.items() if v is not None} for f in files]
        kwargs.update(
            {
                "files": json.dumps(_files),
                "channel_id": channel_id,
                "initial_comment": initial_comment,
                "thread_ts": thread_ts,
            }
        )
        if channels:
            kwargs["channels"] = ",".join(channels)
        return self.api_call("files.completeUploadExternal", params=kwargs)

    def functions_completeSuccess(
        self,
        *,
        function_execution_id: str,
        outputs: Dict[str, Any],
        **kwargs,
    ) -> SlackResponse:
        """Signal the successful completion of a function
        https://docs.slack.dev/reference/methods/functions.completeSuccess
        """
        kwargs.update({"function_execution_id": function_execution_id, "outputs": json.dumps(outputs)})
        return self.api_call("functions.completeSuccess", params=kwargs)

    def functions_completeError(
        self,
        *,
        function_execution_id: str,
        error: str,
        **kwargs,
    ) -> SlackResponse:
        """Signal the failure to execute a function
        https://docs.slack.dev/reference/methods/functions.completeError
        """
        kwargs.update({"function_execution_id": function_execution_id, "error": error})
        return self.api_call("functions.completeError", params=kwargs)

    # --------------------------
    # Deprecated: groups.*
    # You can use conversations.* APIs instead.
    # https://docs.slack.dev/changelog/2020-01-deprecating-antecedents-to-the-conversations-api/
    # --------------------------

    def groups_archive(
        self,
        *,
        channel: str,
        **kwargs,
    ) -> SlackResponse:
        """Archives a private channel."""
        kwargs.update({"channel": channel})
        kwargs = _remove_none_values(kwargs)
        return self.api_call("groups.archive", json=kwargs)

    def groups_create(
        self,
        *,
        name: str,
        **kwargs,
    ) -> SlackResponse:
        """Creates a private channel."""
        kwargs.update({"name": name})
        kwargs = _remove_none_values(kwargs)
        return self.api_call("groups.create", json=kwargs)

    def groups_createChild(
        self,
        *,
        channel: str,
        **kwargs,
    ) -> SlackResponse:
        """Clones and archives a private channel."""
        kwargs.update({"channel": channel})
        return self.api_call("groups.createChild", http_verb="GET", params=kwargs)

    def groups_history(
        self,
        *,
        channel: str,
        **kwargs,
    ) -> SlackResponse:
        """Fetches history of messages and events from a private channel."""
        kwargs.update({"channel": channel})
        return self.api_call("groups.history", http_verb="GET", params=kwargs)

    def groups_info(
        self,
        *,
        channel: str,
        **kwargs,
    ) -> SlackResponse:
        """Gets information about a private channel."""
        kwargs.update({"channel": channel})
        return self.api_call("groups.info", http_verb="GET", params=kwargs)

    def groups_invite(
        self,
        *,
        channel: str,
        user: str,
        **kwargs,
    ) -> SlackResponse:
        """Invites a user to a private channel."""
        kwargs.update({"channel": channel, "user": user})
        kwargs = _remove_none_values(kwargs)
        return self.api_call("groups.invite", json=kwargs)

    def groups_kick(
        self,
        *,
        channel: str,
        user: str,
        **kwargs,
    ) -> SlackResponse:
        """Removes a user from a private channel."""
        kwargs.update({"channel": channel, "user": user})
        kwargs = _remove_none_values(kwargs)
        return self.api_call("groups.kick", json=kwargs)

    def groups_leave(
        self,
        *,
        channel: str,
        **kwargs,
    ) -> SlackResponse:
        """Leaves a private channel."""
        kwargs.update({"channel": channel})
        kwargs = _remove_none_values(kwargs)
        return self.api_call("groups.leave", json=kwargs)

    def groups_list(
        self,
        **kwargs,
    ) -> SlackResponse:
        """Lists private channels that the calling user has access to."""
        return self.api_call("groups.list", http_verb="GET", params=kwargs)

    def groups_mark(
        self,
        *,
        channel: str,
        ts: str,
        **kwargs,
    ) -> SlackResponse:
        """Sets the read cursor in a private channel."""
        kwargs.update({"channel": channel, "ts": ts})
        kwargs = _remove_none_values(kwargs)
        return self.api_call("groups.mark", json=kwargs)

    def groups_open(
        self,
        *,
        channel: str,
        **kwargs,
    ) -> SlackResponse:
        """Opens a private channel."""
        kwargs.update({"channel": channel})
        kwargs = _remove_none_values(kwargs)
        return self.api_call("groups.open", json=kwargs)

    def groups_rename(
        self,
        *,
        channel: str,
        name: str,
        **kwargs,
    ) -> SlackResponse:
        """Renames a private channel."""
        kwargs.update({"channel": channel, "name": name})
        kwargs = _remove_none_values(kwargs)
        return self.api_call("groups.rename", json=kwargs)

    def groups_replies(
        self,
        *,
        channel: str,
        thread_ts: str,
        **kwargs,
    ) -> SlackResponse:
        """Retrieve a thread of messages posted to a private channel"""
        kwargs.update({"channel": channel, "thread_ts": thread_ts})
        return self.api_call("groups.replies", http_verb="GET", params=kwargs)

    def groups_setPurpose(
        self,
        *,
        channel: str,
        purpose: str,
        **kwargs,
    ) -> SlackResponse:
        """Sets the purpose for a private channel."""
        kwargs.update({"channel": channel, "purpose": purpose})
        kwargs = _remove_none_values(kwargs)
        return self.api_call("groups.setPurpose", json=kwargs)

    def groups_setTopic(
        self,
        *,
        channel: str,
        topic: str,
        **kwargs,
    ) -> SlackResponse:
        """Sets the topic for a private channel."""
        kwargs.update({"channel": channel, "topic": topic})
        kwargs = _remove_none_values(kwargs)
        return self.api_call("groups.setTopic", json=kwargs)

    def groups_unarchive(
        self,
        *,
        channel: str,
        **kwargs,
    ) -> SlackResponse:
        """Unarchives a private channel."""
        kwargs.update({"channel": channel})
        kwargs = _remove_none_values(kwargs)
        return self.api_call("groups.unarchive", json=kwargs)

    # --------------------------
    # Deprecated: im.*
    # You can use conversations.* APIs instead.
    # https://docs.slack.dev/changelog/2020-01-deprecating-antecedents-to-the-conversations-api/
    # --------------------------

    def im_close(
        self,
        *,
        channel: str,
        **kwargs,
    ) -> SlackResponse:
        """Close a direct message channel."""
        kwargs.update({"channel": channel})
        kwargs = _remove_none_values(kwargs)
        return self.api_call("im.close", json=kwargs)

    def im_history(
        self,
        *,
        channel: str,
        **kwargs,
    ) -> SlackResponse:
        """Fetches history of messages and events from direct message channel."""
        kwargs.update({"channel": channel})
        return self.api_call("im.history", http_verb="GET", params=kwargs)

    def im_list(
        self,
        **kwargs,
    ) -> SlackResponse:
        """Lists direct message channels for the calling user."""
        return self.api_call("im.list", http_verb="GET", params=kwargs)

    def im_mark(
        self,
        *,
        channel: str,
        ts: str,
        **kwargs,
    ) -> SlackResponse:
        """Sets the read cursor in a direct message channel."""
        kwargs.update({"channel": channel, "ts": ts})
        kwargs = _remove_none_values(kwargs)
        return self.api_call("im.mark", json=kwargs)

    def im_open(
        self,
        *,
        user: str,
        **kwargs,
    ) -> SlackResponse:
        """Opens a direct message channel."""
        kwargs.update({"user": user})
        kwargs = _remove_none_values(kwargs)
        return self.api_call("im.open", json=kwargs)

    def im_replies(
        self,
        *,
        channel: str,
        thread_ts: str,
        **kwargs,
    ) -> SlackResponse:
        """Retrieve a thread of messages posted to a direct message conversation"""
        kwargs.update({"channel": channel, "thread_ts": thread_ts})
        return self.api_call("im.replies", http_verb="GET", params=kwargs)

    # --------------------------

    def migration_exchange(
        self,
        *,
        users: Union[str, Sequence[str]],
        team_id: Optional[str] = None,
        to_old: Optional[bool] = None,
        **kwargs,
    ) -> SlackResponse:
        """For Enterprise Grid workspaces, map local user IDs to global user IDs
        https://docs.slack.dev/reference/methods/migration.exchange
        """
        if isinstance(users, (list, tuple)):
            kwargs.update({"users": ",".join(users)})
        else:
            kwargs.update({"users": users})
        kwargs.update({"team_id": team_id, "to_old": to_old})
        return self.api_call("migration.exchange", http_verb="GET", params=kwargs)

    # --------------------------
    # Deprecated: mpim.*
    # You can use conversations.* APIs instead.
    # https://docs.slack.dev/changelog/2020-01-deprecating-antecedents-to-the-conversations-api/
    # --------------------------

    def mpim_close(
        self,
        *,
        channel: str,
        **kwargs,
    ) -> SlackResponse:
        """Closes a multiparty direct message channel."""
        kwargs.update({"channel": channel})
        kwargs = _remove_none_values(kwargs)
        return self.api_call("mpim.close", json=kwargs)

    def mpim_history(
        self,
        *,
        channel: str,
        **kwargs,
    ) -> SlackResponse:
        """Fetches history of messages and events from a multiparty direct message."""
        kwargs.update({"channel": channel})
        return self.api_call("mpim.history", http_verb="GET", params=kwargs)

    def mpim_list(
        self,
        **kwargs,
    ) -> SlackResponse:
        """Lists multiparty direct message channels for the calling user."""
        return self.api_call("mpim.list", http_verb="GET", params=kwargs)

    def mpim_mark(
        self,
        *,
        channel: str,
        ts: str,
        **kwargs,
    ) -> SlackResponse:
        """Sets the read cursor in a multiparty direct message channel."""
        kwargs.update({"channel": channel, "ts": ts})
        kwargs = _remove_none_values(kwargs)
        return self.api_call("mpim.mark", json=kwargs)

    def mpim_open(
        self,
        *,
        users: Union[str, Sequence[str]],
        **kwargs,
    ) -> SlackResponse:
        """This method opens a multiparty direct message."""
        if isinstance(users, (list, tuple)):
            kwargs.update({"users": ",".join(users)})
        else:
            kwargs.update({"users": users})
        return self.api_call("mpim.open", params=kwargs)

    def mpim_replies(
        self,
        *,
        channel: str,
        thread_ts: str,
        **kwargs,
    ) -> SlackResponse:
        """Retrieve a thread of messages posted to a direct message conversation from a
        multiparty direct message.
        """
        kwargs.update({"channel": channel, "thread_ts": thread_ts})
        return self.api_call("mpim.replies", http_verb="GET", params=kwargs)

    # --------------------------

    def oauth_v2_access(
        self,
        *,
        client_id: str,
        client_secret: str,
        # This field is required when processing the OAuth redirect URL requests
        # while it's absent for token rotation
        code: Optional[str] = None,
        redirect_uri: Optional[str] = None,
        # This field is required for token rotation
        grant_type: Optional[str] = None,
        # This field is required for token rotation
        refresh_token: Optional[str] = None,
        **kwargs,
    ) -> SlackResponse:
        """Exchanges a temporary OAuth verifier code for an access token.
        https://docs.slack.dev/reference/methods/oauth.v2.access
        """
        if redirect_uri is not None:
            kwargs.update({"redirect_uri": redirect_uri})
        if code is not None:
            kwargs.update({"code": code})
        if grant_type is not None:
            kwargs.update({"grant_type": grant_type})
        if refresh_token is not None:
            kwargs.update({"refresh_token": refresh_token})
        return self.api_call(
            "oauth.v2.access",
            data=kwargs,
            auth={"client_id": client_id, "client_secret": client_secret},
        )

    def oauth_access(
        self,
        *,
        client_id: str,
        client_secret: str,
        code: str,
        redirect_uri: Optional[str] = None,
        **kwargs,
    ) -> SlackResponse:
        """Exchanges a temporary OAuth verifier code for an access token.
        https://docs.slack.dev/reference/methods/oauth.access
        """
        if redirect_uri is not None:
            kwargs.update({"redirect_uri": redirect_uri})
        kwargs.update({"code": code})
        return self.api_call(
            "oauth.access",
            data=kwargs,
            auth={"client_id": client_id, "client_secret": client_secret},
        )

    def oauth_v2_exchange(
        self,
        *,
        token: str,
        client_id: str,
        client_secret: str,
        **kwargs,
    ) -> SlackResponse:
        """Exchanges a legacy access token for a new expiring access token and refresh token
        https://docs.slack.dev/reference/methods/oauth.v2.exchange
        """
        kwargs.update({"client_id": client_id, "client_secret": client_secret, "token": token})
        return self.api_call("oauth.v2.exchange", params=kwargs)

    def openid_connect_token(
        self,
        client_id: str,
        client_secret: str,
        code: Optional[str] = None,
        redirect_uri: Optional[str] = None,
        grant_type: Optional[str] = None,
        refresh_token: Optional[str] = None,
        **kwargs,
    ) -> SlackResponse:
        """Exchanges a temporary OAuth verifier code for an access token for Sign in with Slack.
        https://docs.slack.dev/reference/methods/openid.connect.token
        """
        if redirect_uri is not None:
            kwargs.update({"redirect_uri": redirect_uri})
        if code is not None:
            kwargs.update({"code": code})
        if grant_type is not None:
            kwargs.update({"grant_type": grant_type})
        if refresh_token is not None:
            kwargs.update({"refresh_token": refresh_token})
        return self.api_call(
            "openid.connect.token",
            data=kwargs,
            auth={"client_id": client_id, "client_secret": client_secret},
        )

    def openid_connect_userInfo(
        self,
        **kwargs,
    ) -> SlackResponse:
        """Get the identity of a user who has authorized Sign in with Slack.
        https://docs.slack.dev/reference/methods/openid.connect.userInfo
        """
        return self.api_call("openid.connect.userInfo", params=kwargs)

    def pins_add(
        self,
        *,
        channel: str,
        timestamp: Optional[str] = None,
        **kwargs,
    ) -> SlackResponse:
        """Pins an item to a channel.
        https://docs.slack.dev/reference/methods/pins.add
        """
        kwargs.update({"channel": channel, "timestamp": timestamp})
        return self.api_call("pins.add", params=kwargs)

    def pins_list(
        self,
        *,
        channel: str,
        **kwargs,
    ) -> SlackResponse:
        """Lists items pinned to a channel.
        https://docs.slack.dev/reference/methods/pins.list
        """
        kwargs.update({"channel": channel})
        return self.api_call("pins.list", http_verb="GET", params=kwargs)

    def pins_remove(
        self,
        *,
        channel: str,
        timestamp: Optional[str] = None,
        **kwargs,
    ) -> SlackResponse:
        """Un-pins an item from a channel.
        https://docs.slack.dev/reference/methods/pins.remove
        """
        kwargs.update({"channel": channel, "timestamp": timestamp})
        return self.api_call("pins.remove", params=kwargs)

    def reactions_add(
        self,
        *,
        channel: str,
        name: str,
        timestamp: str,
        **kwargs,
    ) -> SlackResponse:
        """Adds a reaction to an item.
        https://docs.slack.dev/reference/methods/reactions.add
        """
        kwargs.update({"channel": channel, "name": name, "timestamp": timestamp})
        return self.api_call("reactions.add", params=kwargs)

    def reactions_get(
        self,
        *,
        channel: Optional[str] = None,
        file: Optional[str] = None,
        file_comment: Optional[str] = None,
        full: Optional[bool] = None,
        timestamp: Optional[str] = None,
        **kwargs,
    ) -> SlackResponse:
        """Gets reactions for an item.
        https://docs.slack.dev/reference/methods/reactions.get
        """
        kwargs.update(
            {
                "channel": channel,
                "file": file,
                "file_comment": file_comment,
                "full": full,
                "timestamp": timestamp,
            }
        )
        return self.api_call("reactions.get", http_verb="GET", params=kwargs)

    def reactions_list(
        self,
        *,
        count: Optional[int] = None,
        cursor: Optional[str] = None,
        full: Optional[bool] = None,
        limit: Optional[int] = None,
        page: Optional[int] = None,
        team_id: Optional[str] = None,
        user: Optional[str] = None,
        **kwargs,
    ) -> SlackResponse:
        """Lists reactions made by a user.
        https://docs.slack.dev/reference/methods/reactions.list
        """
        kwargs.update(
            {
                "count": count,
                "cursor": cursor,
                "full": full,
                "limit": limit,
                "page": page,
                "team_id": team_id,
                "user": user,
            }
        )
        return self.api_call("reactions.list", http_verb="GET", params=kwargs)

    def reactions_remove(
        self,
        *,
        name: str,
        channel: Optional[str] = None,
        file: Optional[str] = None,
        file_comment: Optional[str] = None,
        timestamp: Optional[str] = None,
        **kwargs,
    ) -> SlackResponse:
        """Removes a reaction from an item.
        https://docs.slack.dev/reference/methods/reactions.remove
        """
        kwargs.update(
            {
                "name": name,
                "channel": channel,
                "file": file,
                "file_comment": file_comment,
                "timestamp": timestamp,
            }
        )
        return self.api_call("reactions.remove", params=kwargs)

    def reminders_add(
        self,
        *,
        text: str,
        time: str,
        team_id: Optional[str] = None,
        user: Optional[str] = None,
        recurrence: Optional[str] = None,
        **kwargs,
    ) -> SlackResponse:
        """Creates a reminder.
        https://docs.slack.dev/reference/methods/reminders.add
        """
        kwargs.update(
            {
                "text": text,
                "time": time,
                "team_id": team_id,
                "user": user,
                "recurrence": recurrence,
            }
        )
        return self.api_call("reminders.add", params=kwargs)

    def reminders_complete(
        self,
        *,
        reminder: str,
        team_id: Optional[str] = None,
        **kwargs,
    ) -> SlackResponse:
        """Marks a reminder as complete.
        https://docs.slack.dev/reference/methods/reminders.complete
        """
        kwargs.update({"reminder": reminder, "team_id": team_id})
        return self.api_call("reminders.complete", params=kwargs)

    def reminders_delete(
        self,
        *,
        reminder: str,
        team_id: Optional[str] = None,
        **kwargs,
    ) -> SlackResponse:
        """Deletes a reminder.
        https://docs.slack.dev/reference/methods/reminders.delete
        """
        kwargs.update({"reminder": reminder, "team_id": team_id})
        return self.api_call("reminders.delete", params=kwargs)

    def reminders_info(
        self,
        *,
        reminder: str,
        team_id: Optional[str] = None,
        **kwargs,
    ) -> SlackResponse:
        """Gets information about a reminder.
        https://docs.slack.dev/reference/methods/reminders.info
        """
        kwargs.update({"reminder": reminder, "team_id": team_id})
        return self.api_call("reminders.info", http_verb="GET", params=kwargs)

    def reminders_list(
        self,
        *,
        team_id: Optional[str] = None,
        **kwargs,
    ) -> SlackResponse:
        """Lists all reminders created by or for a given user.
        https://docs.slack.dev/reference/methods/reminders.list
        """
        kwargs.update({"team_id": team_id})
        return self.api_call("reminders.list", http_verb="GET", params=kwargs)

    def rtm_connect(
        self,
        *,
        batch_presence_aware: Optional[bool] = None,
        presence_sub: Optional[bool] = None,
        **kwargs,
    ) -> SlackResponse:
        """Starts a Real Time Messaging session.
        https://docs.slack.dev/reference/methods/rtm.connect
        """
        kwargs.update({"batch_presence_aware": batch_presence_aware, "presence_sub": presence_sub})
        return self.api_call("rtm.connect", http_verb="GET", params=kwargs)

    def rtm_start(
        self,
        *,
        batch_presence_aware: Optional[bool] = None,
        include_locale: Optional[bool] = None,
        mpim_aware: Optional[bool] = None,
        no_latest: Optional[bool] = None,
        no_unreads: Optional[bool] = None,
        presence_sub: Optional[bool] = None,
        simple_latest: Optional[bool] = None,
        **kwargs,
    ) -> SlackResponse:
        """Starts a Real Time Messaging session.
        https://docs.slack.dev/reference/methods/rtm.start
        """
        kwargs.update(
            {
                "batch_presence_aware": batch_presence_aware,
                "include_locale": include_locale,
                "mpim_aware": mpim_aware,
                "no_latest": no_latest,
                "no_unreads": no_unreads,
                "presence_sub": presence_sub,
                "simple_latest": simple_latest,
            }
        )
        return self.api_call("rtm.start", http_verb="GET", params=kwargs)

    def search_all(
        self,
        *,
        query: str,
        count: Optional[int] = None,
        highlight: Optional[bool] = None,
        page: Optional[int] = None,
        sort: Optional[str] = None,
        sort_dir: Optional[str] = None,
        team_id: Optional[str] = None,
        **kwargs,
    ) -> SlackResponse:
        """Searches for messages and files matching a query.
        https://docs.slack.dev/reference/methods/search.all
        """
        kwargs.update(
            {
                "query": query,
                "count": count,
                "highlight": highlight,
                "page": page,
                "sort": sort,
                "sort_dir": sort_dir,
                "team_id": team_id,
            }
        )
        return self.api_call("search.all", http_verb="GET", params=kwargs)

    def search_files(
        self,
        *,
        query: str,
        count: Optional[int] = None,
        highlight: Optional[bool] = None,
        page: Optional[int] = None,
        sort: Optional[str] = None,
        sort_dir: Optional[str] = None,
        team_id: Optional[str] = None,
        **kwargs,
    ) -> SlackResponse:
        """Searches for files matching a query.
        https://docs.slack.dev/reference/methods/search.files
        """
        kwargs.update(
            {
                "query": query,
                "count": count,
                "highlight": highlight,
                "page": page,
                "sort": sort,
                "sort_dir": sort_dir,
                "team_id": team_id,
            }
        )
        return self.api_call("search.files", http_verb="GET", params=kwargs)

    def search_messages(
        self,
        *,
        query: str,
        count: Optional[int] = None,
        cursor: Optional[str] = None,
        highlight: Optional[bool] = None,
        page: Optional[int] = None,
        sort: Optional[str] = None,
        sort_dir: Optional[str] = None,
        team_id: Optional[str] = None,
        **kwargs,
    ) -> SlackResponse:
        """Searches for messages matching a query.
        https://docs.slack.dev/reference/methods/search.messages
        """
        kwargs.update(
            {
                "query": query,
                "count": count,
                "cursor": cursor,
                "highlight": highlight,
                "page": page,
                "sort": sort,
                "sort_dir": sort_dir,
                "team_id": team_id,
            }
        )
        return self.api_call("search.messages", http_verb="GET", params=kwargs)

    def stars_add(
        self,
        *,
        channel: Optional[str] = None,
        file: Optional[str] = None,
        file_comment: Optional[str] = None,
        timestamp: Optional[str] = None,
        **kwargs,
    ) -> SlackResponse:
        """Adds a star to an item.
        https://docs.slack.dev/reference/methods/stars.add
        """
        kwargs.update(
            {
                "channel": channel,
                "file": file,
                "file_comment": file_comment,
                "timestamp": timestamp,
            }
        )
        return self.api_call("stars.add", params=kwargs)

    def stars_list(
        self,
        *,
        count: Optional[int] = None,
        cursor: Optional[str] = None,
        limit: Optional[int] = None,
        page: Optional[int] = None,
        team_id: Optional[str] = None,
        **kwargs,
    ) -> SlackResponse:
        """Lists stars for a user.
        https://docs.slack.dev/reference/methods/stars.list
        """
        kwargs.update(
            {
                "count": count,
                "cursor": cursor,
                "limit": limit,
                "page": page,
                "team_id": team_id,
            }
        )
        return self.api_call("stars.list", http_verb="GET", params=kwargs)

    def stars_remove(
        self,
        *,
        channel: Optional[str] = None,
        file: Optional[str] = None,
        file_comment: Optional[str] = None,
        timestamp: Optional[str] = None,
        **kwargs,
    ) -> SlackResponse:
        """Removes a star from an item.
        https://docs.slack.dev/reference/methods/stars.remove
        """
        kwargs.update(
            {
                "channel": channel,
                "file": file,
                "file_comment": file_comment,
                "timestamp": timestamp,
            }
        )
        return self.api_call("stars.remove", params=kwargs)

    def team_accessLogs(
        self,
        *,
        before: Optional[Union[int, str]] = None,
        count: Optional[Union[int, str]] = None,
        page: Optional[Union[int, str]] = None,
        team_id: Optional[str] = None,
        cursor: Optional[str] = None,
        limit: Optional[int] = None,
        **kwargs,
    ) -> SlackResponse:
        """Gets the access logs for the current team.
        https://docs.slack.dev/reference/methods/team.accessLogs
        """
        kwargs.update(
            {
                "before": before,
                "count": count,
                "page": page,
                "team_id": team_id,
                "cursor": cursor,
                "limit": limit,
            }
        )
        return self.api_call("team.accessLogs", http_verb="GET", params=kwargs)

    def team_billableInfo(
        self,
        *,
        team_id: Optional[str] = None,
        user: Optional[str] = None,
        **kwargs,
    ) -> SlackResponse:
        """Gets billable users information for the current team.
        https://docs.slack.dev/reference/methods/team.billableInfo
        """
        kwargs.update({"team_id": team_id, "user": user})
        return self.api_call("team.billableInfo", http_verb="GET", params=kwargs)

    def team_billing_info(
        self,
        **kwargs,
    ) -> SlackResponse:
        """Reads a workspace's billing plan information.
        https://docs.slack.dev/reference/methods/team.billing.info
        """
        return self.api_call("team.billing.info", params=kwargs)

    def team_externalTeams_disconnect(
        self,
        *,
        target_team: str,
        **kwargs,
    ) -> SlackResponse:
        """Disconnects an external organization.
        https://docs.slack.dev/reference/methods/team.externalTeams.disconnect
        """
        kwargs.update(
            {
                "target_team": target_team,
            }
        )
        return self.api_call("team.externalTeams.disconnect", params=kwargs)

    def team_externalTeams_list(
        self,
        *,
        connection_status_filter: Optional[str] = None,
        slack_connect_pref_filter: Optional[Sequence[str]] = None,
        sort_direction: Optional[str] = None,
        sort_field: Optional[str] = None,
        workspace_filter: Optional[Sequence[str]] = None,
        cursor: Optional[str] = None,
        limit: Optional[int] = None,
        **kwargs,
    ) -> SlackResponse:
        """Returns a list of all the external teams connected and details about the connection.
        https://docs.slack.dev/reference/methods/team.externalTeams.list
        """
        kwargs.update(
            {
                "connection_status_filter": connection_status_filter,
                "sort_direction": sort_direction,
                "sort_field": sort_field,
                "cursor": cursor,
                "limit": limit,
            }
        )
        if slack_connect_pref_filter is not None:
            if isinstance(slack_connect_pref_filter, (list, tuple)):
                kwargs.update({"slack_connect_pref_filter": ",".join(slack_connect_pref_filter)})
            else:
                kwargs.update({"slack_connect_pref_filter": slack_connect_pref_filter})
        if workspace_filter is not None:
            if isinstance(workspace_filter, (list, tuple)):
                kwargs.update({"workspace_filter": ",".join(workspace_filter)})
            else:
                kwargs.update({"workspace_filter": workspace_filter})
        return self.api_call("team.externalTeams.list", http_verb="GET", params=kwargs)

    def team_info(
        self,
        *,
        team: Optional[str] = None,
        domain: Optional[str] = None,
        **kwargs,
    ) -> SlackResponse:
        """Gets information about the current team.
        https://docs.slack.dev/reference/methods/team.info
        """
        kwargs.update({"team": team, "domain": domain})
        return self.api_call("team.info", http_verb="GET", params=kwargs)

    def team_integrationLogs(
        self,
        *,
        app_id: Optional[str] = None,
        change_type: Optional[str] = None,
        count: Optional[Union[int, str]] = None,
        page: Optional[Union[int, str]] = None,
        service_id: Optional[str] = None,
        team_id: Optional[str] = None,
        user: Optional[str] = None,
        **kwargs,
    ) -> SlackResponse:
        """Gets the integration logs for the current team.
        https://docs.slack.dev/reference/methods/team.integrationLogs
        """
        kwargs.update(
            {
                "app_id": app_id,
                "change_type": change_type,
                "count": count,
                "page": page,
                "service_id": service_id,
                "team_id": team_id,
                "user": user,
            }
        )
        return self.api_call("team.integrationLogs", http_verb="GET", params=kwargs)

    def team_profile_get(
        self,
        *,
        visibility: Optional[str] = None,
        **kwargs,
    ) -> SlackResponse:
        """Retrieve a team's profile.
        https://docs.slack.dev/reference/methods/team.profile.get
        """
        kwargs.update({"visibility": visibility})
        return self.api_call("team.profile.get", http_verb="GET", params=kwargs)

    def team_preferences_list(
        self,
        **kwargs,
    ) -> SlackResponse:
        """Retrieve a list of a workspace's team preferences.
        https://docs.slack.dev/reference/methods/team.preferences.list
        """
        return self.api_call("team.preferences.list", params=kwargs)

    def usergroups_create(
        self,
        *,
        name: str,
        channels: Optional[Union[str, Sequence[str]]] = None,
        description: Optional[str] = None,
        handle: Optional[str] = None,
        include_count: Optional[bool] = None,
        team_id: Optional[str] = None,
        **kwargs,
    ) -> SlackResponse:
        """Create a User Group
        https://docs.slack.dev/reference/methods/usergroups.create
        """
        kwargs.update(
            {
                "name": name,
                "description": description,
                "handle": handle,
                "include_count": include_count,
                "team_id": team_id,
            }
        )
        if isinstance(channels, (list, tuple)):
            kwargs.update({"channels": ",".join(channels)})
        else:
            kwargs.update({"channels": channels})
        return self.api_call("usergroups.create", params=kwargs)

    def usergroups_disable(
        self,
        *,
        usergroup: str,
        include_count: Optional[bool] = None,
        team_id: Optional[str] = None,
        **kwargs,
    ) -> SlackResponse:
        """Disable an existing User Group
        https://docs.slack.dev/reference/methods/usergroups.disable
        """
        kwargs.update({"usergroup": usergroup, "include_count": include_count, "team_id": team_id})
        return self.api_call("usergroups.disable", params=kwargs)

    def usergroups_enable(
        self,
        *,
        usergroup: str,
        include_count: Optional[bool] = None,
        team_id: Optional[str] = None,
        **kwargs,
    ) -> SlackResponse:
        """Enable a User Group
        https://docs.slack.dev/reference/methods/usergroups.enable
        """
        kwargs.update({"usergroup": usergroup, "include_count": include_count, "team_id": team_id})
        return self.api_call("usergroups.enable", params=kwargs)

    def usergroups_list(
        self,
        *,
        include_count: Optional[bool] = None,
        include_disabled: Optional[bool] = None,
        include_users: Optional[bool] = None,
        team_id: Optional[str] = None,
        **kwargs,
    ) -> SlackResponse:
        """List all User Groups for a team
        https://docs.slack.dev/reference/methods/usergroups.list
        """
        kwargs.update(
            {
                "include_count": include_count,
                "include_disabled": include_disabled,
                "include_users": include_users,
                "team_id": team_id,
            }
        )
        return self.api_call("usergroups.list", http_verb="GET", params=kwargs)

    def usergroups_update(
        self,
        *,
        usergroup: str,
        channels: Optional[Union[str, Sequence[str]]] = None,
        description: Optional[str] = None,
        handle: Optional[str] = None,
        include_count: Optional[bool] = None,
        name: Optional[str] = None,
        team_id: Optional[str] = None,
        **kwargs,
    ) -> SlackResponse:
        """Update an existing User Group
        https://docs.slack.dev/reference/methods/usergroups.update
        """
        kwargs.update(
            {
                "usergroup": usergroup,
                "description": description,
                "handle": handle,
                "include_count": include_count,
                "name": name,
                "team_id": team_id,
            }
        )
        if isinstance(channels, (list, tuple)):
            kwargs.update({"channels": ",".join(channels)})
        else:
            kwargs.update({"channels": channels})
        return self.api_call("usergroups.update", params=kwargs)

    def usergroups_users_list(
        self,
        *,
        usergroup: str,
        include_disabled: Optional[bool] = None,
        team_id: Optional[str] = None,
        **kwargs,
    ) -> SlackResponse:
        """List all users in a User Group
        https://docs.slack.dev/reference/methods/usergroups.users.list
        """
        kwargs.update(
            {
                "usergroup": usergroup,
                "include_disabled": include_disabled,
                "team_id": team_id,
            }
        )
        return self.api_call("usergroups.users.list", http_verb="GET", params=kwargs)

    def usergroups_users_update(
        self,
        *,
        usergroup: str,
        users: Union[str, Sequence[str]],
        include_count: Optional[bool] = None,
        team_id: Optional[str] = None,
        **kwargs,
    ) -> SlackResponse:
        """Update the list of users for a User Group
        https://docs.slack.dev/reference/methods/usergroups.users.update
        """
        kwargs.update(
            {
                "usergroup": usergroup,
                "include_count": include_count,
                "team_id": team_id,
            }
        )
        if isinstance(users, (list, tuple)):
            kwargs.update({"users": ",".join(users)})
        else:
            kwargs.update({"users": users})
        return self.api_call("usergroups.users.update", params=kwargs)

    def users_conversations(
        self,
        *,
        cursor: Optional[str] = None,
        exclude_archived: Optional[bool] = None,
        limit: Optional[int] = None,
        team_id: Optional[str] = None,
        types: Optional[Union[str, Sequence[str]]] = None,
        user: Optional[str] = None,
        **kwargs,
    ) -> SlackResponse:
        """List conversations the calling user may access.
        https://docs.slack.dev/reference/methods/users.conversations
        """
        kwargs.update(
            {
                "cursor": cursor,
                "exclude_archived": exclude_archived,
                "limit": limit,
                "team_id": team_id,
                "user": user,
            }
        )
        if isinstance(types, (list, tuple)):
            kwargs.update({"types": ",".join(types)})
        else:
            kwargs.update({"types": types})
        return self.api_call("users.conversations", http_verb="GET", params=kwargs)

    def users_deletePhoto(
        self,
        **kwargs,
    ) -> SlackResponse:
        """Delete the user profile photo
        https://docs.slack.dev/reference/methods/users.deletePhoto
        """
        return self.api_call("users.deletePhoto", http_verb="GET", params=kwargs)

    def users_getPresence(
        self,
        *,
        user: str,
        **kwargs,
    ) -> SlackResponse:
        """Gets user presence information.
        https://docs.slack.dev/reference/methods/users.getPresence
        """
        kwargs.update({"user": user})
        return self.api_call("users.getPresence", http_verb="GET", params=kwargs)

    def users_identity(
        self,
        **kwargs,
    ) -> SlackResponse:
        """Get a user's identity.
        https://docs.slack.dev/reference/methods/users.identity
        """
        return self.api_call("users.identity", http_verb="GET", params=kwargs)

    def users_info(
        self,
        *,
        user: str,
        include_locale: Optional[bool] = None,
        **kwargs,
    ) -> SlackResponse:
        """Gets information about a user.
        https://docs.slack.dev/reference/methods/users.info
        """
        kwargs.update({"user": user, "include_locale": include_locale})
        return self.api_call("users.info", http_verb="GET", params=kwargs)

    def users_list(
        self,
        *,
        cursor: Optional[str] = None,
        include_locale: Optional[bool] = None,
        limit: Optional[int] = None,
        team_id: Optional[str] = None,
        **kwargs,
    ) -> SlackResponse:
        """Lists all users in a Slack team.
        https://docs.slack.dev/reference/methods/users.list
        """
        kwargs.update(
            {
                "cursor": cursor,
                "include_locale": include_locale,
                "limit": limit,
                "team_id": team_id,
            }
        )
        return self.api_call("users.list", http_verb="GET", params=kwargs)

    def users_lookupByEmail(
        self,
        *,
        email: str,
        **kwargs,
    ) -> SlackResponse:
        """Find a user with an email address.
        https://docs.slack.dev/reference/methods/users.lookupByEmail
        """
        kwargs.update({"email": email})
        return self.api_call("users.lookupByEmail", http_verb="GET", params=kwargs)

    def users_setPhoto(
        self,
        *,
        image: Union[str, IOBase],
        crop_w: Optional[Union[int, str]] = None,
        crop_x: Optional[Union[int, str]] = None,
        crop_y: Optional[Union[int, str]] = None,
        **kwargs,
    ) -> SlackResponse:
        """Set the user profile photo
        https://docs.slack.dev/reference/methods/users.setPhoto
        """
        kwargs.update({"crop_w": crop_w, "crop_x": crop_x, "crop_y": crop_y})
        return self.api_call("users.setPhoto", files={"image": image}, data=kwargs)

    def users_setPresence(
        self,
        *,
        presence: str,
        **kwargs,
    ) -> SlackResponse:
        """Manually sets user presence.
        https://docs.slack.dev/reference/methods/users.setPresence
        """
        kwargs.update({"presence": presence})
        return self.api_call("users.setPresence", params=kwargs)

    def users_discoverableContacts_lookup(
        self,
        email: str,
        **kwargs,
    ) -> SlackResponse:
        """Lookup an email address to see if someone is on Slack
        https://docs.slack.dev/reference/methods/users.discoverableContacts.lookup
        """
        kwargs.update({"email": email})
        return self.api_call("users.discoverableContacts.lookup", params=kwargs)

    def users_profile_get(
        self,
        *,
        user: Optional[str] = None,
        include_labels: Optional[bool] = None,
        **kwargs,
    ) -> SlackResponse:
        """Retrieves a user's profile information.
        https://docs.slack.dev/reference/methods/users.profile.get
        """
        kwargs.update({"user": user, "include_labels": include_labels})
        return self.api_call("users.profile.get", http_verb="GET", params=kwargs)

    def users_profile_set(
        self,
        *,
        name: Optional[str] = None,
        value: Optional[str] = None,
        user: Optional[str] = None,
        profile: Optional[Dict] = None,
        **kwargs,
    ) -> SlackResponse:
        """Set the profile information for a user.
        https://docs.slack.dev/reference/methods/users.profile.set
        """
        kwargs.update(
            {
                "name": name,
                "profile": profile,
                "user": user,
                "value": value,
            }
        )
        kwargs = _remove_none_values(kwargs)
        # NOTE: Intentionally using json for the "profile" parameter
        return self.api_call("users.profile.set", json=kwargs)

    def views_open(
        self,
        *,
        trigger_id: Optional[str] = None,
        interactivity_pointer: Optional[str] = None,
        view: Union[dict, View],
        **kwargs,
    ) -> SlackResponse:
        """Open a view for a user.
        https://docs.slack.dev/reference/methods/views.open
        See https://docs.slack.dev/surfaces/modals/ for details.
        """
        kwargs.update({"trigger_id": trigger_id, "interactivity_pointer": interactivity_pointer})
        if isinstance(view, View):
            kwargs.update({"view": view.to_dict()})
        else:
            kwargs.update({"view": view})
        kwargs = _remove_none_values(kwargs)
        # NOTE: Intentionally using json for the "view" parameter
        return self.api_call("views.open", json=kwargs)

    def views_push(
        self,
        *,
        trigger_id: Optional[str] = None,
        interactivity_pointer: Optional[str] = None,
        view: Union[dict, View],
        **kwargs,
    ) -> SlackResponse:
        """Push a view onto the stack of a root view.
        Push a new view onto the existing view stack by passing a view
        payload and a valid trigger_id generated from an interaction
        within the existing modal.
        Read the modals documentation (https://docs.slack.dev/surfaces/modals/)
        to learn more about the lifecycle and intricacies of views.
        https://docs.slack.dev/reference/methods/views.push
        """
        kwargs.update({"trigger_id": trigger_id, "interactivity_pointer": interactivity_pointer})
        if isinstance(view, View):
            kwargs.update({"view": view.to_dict()})
        else:
            kwargs.update({"view": view})
        kwargs = _remove_none_values(kwargs)
        # NOTE: Intentionally using json for the "view" parameter
        return self.api_call("views.push", json=kwargs)

    def views_update(
        self,
        *,
        view: Union[dict, View],
        external_id: Optional[str] = None,
        view_id: Optional[str] = None,
        hash: Optional[str] = None,
        **kwargs,
    ) -> SlackResponse:
        """Update an existing view.
        Update a view by passing a new view definition along with the
        view_id returned in views.open or the external_id.
        See the modals documentation (https://docs.slack.dev/surfaces/modals/#updating_views)
        to learn more about updating views and avoiding race conditions with the hash argument.
        https://docs.slack.dev/reference/methods/views.update
        """
        if isinstance(view, View):
            kwargs.update({"view": view.to_dict()})
        else:
            kwargs.update({"view": view})
        if external_id:
            kwargs.update({"external_id": external_id})
        elif view_id:
            kwargs.update({"view_id": view_id})
        else:
            raise e.SlackRequestError("Either view_id or external_id is required.")
        kwargs.update({"hash": hash})
        kwargs = _remove_none_values(kwargs)
        # NOTE: Intentionally using json for the "view" parameter
        return self.api_call("views.update", json=kwargs)

    def views_publish(
        self,
        *,
        user_id: str,
        view: Union[dict, View],
        hash: Optional[str] = None,
        **kwargs,
    ) -> SlackResponse:
        """Publish a static view for a User.
        Create or update the view that comprises an
        app's Home tab (https://docs.slack.dev/surfaces/app-home/)
        https://docs.slack.dev/reference/methods/views.publish
        """
        kwargs.update({"user_id": user_id, "hash": hash})
        if isinstance(view, View):
            kwargs.update({"view": view.to_dict()})
        else:
            kwargs.update({"view": view})
        kwargs = _remove_none_values(kwargs)
        # NOTE: Intentionally using json for the "view" parameter
        return self.api_call("views.publish", json=kwargs)

    def workflows_featured_add(
        self,
        *,
        channel_id: str,
        trigger_ids: Union[str, Sequence[str]],
        **kwargs,
    ) -> SlackResponse:
        """Add featured workflows to a channel.
        https://docs.slack.dev/reference/methods/workflows.featured.add
        """
        kwargs.update({"channel_id": channel_id})
        if isinstance(trigger_ids, (list, tuple)):
            kwargs.update({"trigger_ids": ",".join(trigger_ids)})
        else:
            kwargs.update({"trigger_ids": trigger_ids})
        return self.api_call("workflows.featured.add", params=kwargs)

    def workflows_featured_list(
        self,
        *,
        channel_ids: Union[str, Sequence[str]],
        **kwargs,
    ) -> SlackResponse:
        """List the featured workflows for specified channels.
        https://docs.slack.dev/reference/methods/workflows.featured.list
        """
        if isinstance(channel_ids, (list, tuple)):
            kwargs.update({"channel_ids": ",".join(channel_ids)})
        else:
            kwargs.update({"channel_ids": channel_ids})
        return self.api_call("workflows.featured.list", params=kwargs)

    def workflows_featured_remove(
        self,
        *,
        channel_id: str,
        trigger_ids: Union[str, Sequence[str]],
        **kwargs,
    ) -> SlackResponse:
        """Remove featured workflows from a channel.
        https://docs.slack.dev/reference/methods/workflows.featured.remove
        """
        kwargs.update({"channel_id": channel_id})
        if isinstance(trigger_ids, (list, tuple)):
            kwargs.update({"trigger_ids": ",".join(trigger_ids)})
        else:
            kwargs.update({"trigger_ids": trigger_ids})
        return self.api_call("workflows.featured.remove", params=kwargs)

    def workflows_featured_set(
        self,
        *,
        channel_id: str,
        trigger_ids: Union[str, Sequence[str]],
        **kwargs,
    ) -> SlackResponse:
        """Set featured workflows for a channel.
        https://docs.slack.dev/reference/methods/workflows.featured.set
        """
        kwargs.update({"channel_id": channel_id})
        if isinstance(trigger_ids, (list, tuple)):
            kwargs.update({"trigger_ids": ",".join(trigger_ids)})
        else:
            kwargs.update({"trigger_ids": trigger_ids})
        return self.api_call("workflows.featured.set", params=kwargs)

    def workflows_stepCompleted(
        self,
        *,
        workflow_step_execute_id: str,
        outputs: Optional[dict] = None,
        **kwargs,
    ) -> SlackResponse:
        """Indicate a successful outcome of a workflow step's execution.
        https://docs.slack.dev/reference/methods/workflows.stepCompleted
        """
        kwargs.update({"workflow_step_execute_id": workflow_step_execute_id})
        if outputs is not None:
            kwargs.update({"outputs": outputs})
        kwargs = _remove_none_values(kwargs)
        # NOTE: Intentionally using json for the "outputs" parameter
        return self.api_call("workflows.stepCompleted", json=kwargs)

    def workflows_stepFailed(
        self,
        *,
        workflow_step_execute_id: str,
        error: Dict[str, str],
        **kwargs,
    ) -> SlackResponse:
        """Indicate an unsuccessful outcome of a workflow step's execution.
        https://docs.slack.dev/reference/methods/workflows.stepFailed
        """
        kwargs.update(
            {
                "workflow_step_execute_id": workflow_step_execute_id,
                "error": error,
            }
        )
        kwargs = _remove_none_values(kwargs)
        # NOTE: Intentionally using json for the "error" parameter
        return self.api_call("workflows.stepFailed", json=kwargs)

    def workflows_updateStep(
        self,
        *,
        workflow_step_edit_id: str,
        inputs: Optional[Dict[str, Any]] = None,
        outputs: Optional[List[Dict[str, str]]] = None,
        **kwargs,
    ) -> SlackResponse:
        """Update the configuration for a workflow extension step.
        https://docs.slack.dev/reference/methods/workflows.updateStep
        """
        kwargs.update({"workflow_step_edit_id": workflow_step_edit_id})
        if inputs is not None:
            kwargs.update({"inputs": inputs})
        if outputs is not None:
            kwargs.update({"outputs": outputs})
        kwargs = _remove_none_values(kwargs)
        # NOTE: Intentionally using json for the "inputs" / "outputs" parameters
        return self.api_call("workflows.updateStep", json=kwargs)<|MERGE_RESOLUTION|>--- conflicted
+++ resolved
@@ -2069,13 +2069,8 @@
         loading_messages: Optional[List[str]] = None,
         **kwargs,
     ) -> SlackResponse:
-<<<<<<< HEAD
         """Set the status for an AI assistant thread.
-        https://api.slack.com/methods/assistant.threads.setStatus
-=======
-        """Revokes a token.
         https://docs.slack.dev/reference/methods/assistant.threads.setStatus
->>>>>>> 82aad202
         """
         kwargs.update(
             {"channel_id": channel_id, "thread_ts": thread_ts, "status": status, "loading_messages": loading_messages}
@@ -2091,13 +2086,8 @@
         title: str,
         **kwargs,
     ) -> SlackResponse:
-<<<<<<< HEAD
         """Set the title for the given assistant thread.
-        https://api.slack.com/methods/assistant.threads.setTitle
-=======
-        """Revokes a token.
         https://docs.slack.dev/reference/methods/assistant.threads.setTitle
->>>>>>> 82aad202
         """
         kwargs.update({"channel_id": channel_id, "thread_ts": thread_ts, "title": title})
         return self.api_call("assistant.threads.setTitle", params=kwargs)
@@ -2111,13 +2101,8 @@
         prompts: List[Dict[str, str]],
         **kwargs,
     ) -> SlackResponse:
-<<<<<<< HEAD
         """Set suggested prompts for the given assistant thread.
-        https://api.slack.com/methods/assistant.threads.setSuggestedPrompts
-=======
-        """Revokes a token.
         https://docs.slack.dev/reference/methods/assistant.threads.setSuggestedPrompts
->>>>>>> 82aad202
         """
         kwargs.update({"channel_id": channel_id, "thread_ts": thread_ts, "prompts": prompts})
         if title is not None:
@@ -2639,7 +2624,7 @@
         **kwargs,
     ) -> SlackResponse:
         """Appends text to an existing streaming conversation.
-        https://api.slack.com/methods/chat.appendStream
+        https://docs.slack.dev/reference/methods/chat.appendStream
         """
         kwargs.update(
             {
@@ -2867,7 +2852,7 @@
         **kwargs,
     ) -> SlackResponse:
         """Lists all scheduled messages.
-        https://api.slack.com/methods/chat.scheduledMessages.list
+        https://docs.slack.dev/reference/methods/chat.scheduledMessages.list
         """
         kwargs.update(
             {
@@ -2892,7 +2877,7 @@
         **kwargs,
     ) -> SlackResponse:
         """Starts a new streaming conversation.
-        https://api.slack.com/methods/chat.startStream
+        https://docs.slack.dev/reference/methods/chat.startStream
         """
         kwargs.update(
             {
@@ -2917,7 +2902,7 @@
         **kwargs,
     ) -> SlackResponse:
         """Stops a streaming conversation.
-        https://api.slack.com/methods/chat.stopStream
+        https://docs.slack.dev/reference/methods/chat.stopStream
         """
         kwargs.update(
             {
@@ -3075,35 +3060,6 @@
         # NOTE: intentionally using json over params for API methods using blocks/attachments
         return self.api_call("chat.update", json=kwargs)
 
-<<<<<<< HEAD
-=======
-    def chat_scheduledMessages_list(
-        self,
-        *,
-        channel: Optional[str] = None,
-        cursor: Optional[str] = None,
-        latest: Optional[str] = None,
-        limit: Optional[int] = None,
-        oldest: Optional[str] = None,
-        team_id: Optional[str] = None,
-        **kwargs,
-    ) -> SlackResponse:
-        """Lists all scheduled messages.
-        https://docs.slack.dev/reference/methods/chat.scheduledMessages.list
-        """
-        kwargs.update(
-            {
-                "channel": channel,
-                "cursor": cursor,
-                "latest": latest,
-                "limit": limit,
-                "oldest": oldest,
-                "team_id": team_id,
-            }
-        )
-        return self.api_call("chat.scheduledMessages.list", params=kwargs)
-
->>>>>>> 82aad202
     def conversations_acceptSharedInvite(
         self,
         *,
