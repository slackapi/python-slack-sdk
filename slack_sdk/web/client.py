"""A Python module for interacting with Slack's Web API."""

import json
import os
import warnings
from io import IOBase
from typing import Any, Dict, List, Optional, Sequence, Union

import slack_sdk.errors as e
from slack_sdk.models.views import View

from ..models.attachments import Attachment
from ..models.blocks import Block
from ..models.metadata import Metadata
from .base_client import BaseClient, SlackResponse
from .internal_utils import (
    _parse_web_class_objects,
<<<<<<< HEAD
    _update_call_participants,
    _warn_if_message_text_content_is_missing,
=======
    _print_files_upload_v2_suggestion,
>>>>>>> 8922dc88
    _remove_none_values,
    _to_v2_file_upload_item,
    _update_call_participants,
    _validate_for_legacy_client,
    _warn_if_text_or_attachment_fallback_is_missing,
)


class WebClient(BaseClient):
    """A WebClient allows apps to communicate with the Slack Platform's Web API.

    https://api.slack.com/methods

    The Slack Web API is an interface for querying information from
    and enacting change in a Slack workspace.

    This client handles constructing and sending HTTP requests to Slack
    as well as parsing any responses received into a `SlackResponse`.

    Attributes:
        token (str): A string specifying an `xoxp-*` or `xoxb-*` token.
        base_url (str): A string representing the Slack API base URL.
            Default is `'https://slack.com/api/'`
        timeout (int): The maximum number of seconds the client will wait
            to connect and receive a response from Slack.
            Default is 30 seconds.
        ssl (SSLContext): An [`ssl.SSLContext`][1] instance, helpful for specifying
            your own custom certificate chain.
        proxy (str): String representing a fully-qualified URL to a proxy through
            which to route all requests to the Slack API. Even if this parameter
            is not specified, if any of the following environment variables are
            present, they will be loaded into this parameter: `HTTPS_PROXY`,
            `https_proxy`, `HTTP_PROXY` or `http_proxy`.
        headers (dict): Additional request headers to attach to all requests.

    Methods:
        `api_call`: Constructs a request and executes the API call to Slack.

    Example of recommended usage:
    ```python
        import os
        from slack_sdk import WebClient

        client = WebClient(token=os.environ['SLACK_API_TOKEN'])
        response = client.chat_postMessage(
            channel='#random',
            text="Hello world!")
        assert response["ok"]
        assert response["message"]["text"] == "Hello world!"
    ```

    Example manually creating an API request:
    ```python
        import os
        from slack_sdk import WebClient

        client = WebClient(token=os.environ['SLACK_API_TOKEN'])
        response = client.api_call(
            api_method='chat.postMessage',
            json={'channel': '#random','text': "Hello world!"}
        )
        assert response["ok"]
        assert response["message"]["text"] == "Hello world!"
    ```

    Note:
        Any attributes or methods prefixed with _underscores are
        intended to be "private" internal use only. They may be changed or
        removed at anytime.

    [1]: https://docs.python.org/3/library/ssl.html#ssl.SSLContext
    """

    def admin_analytics_getFile(
        self,
        *,
        type: str,
        date: Optional[str] = None,
        metadata_only: Optional[bool] = None,
        **kwargs,
    ) -> SlackResponse:
        """Retrieve analytics data for a given date, presented as a compressed JSON file
        https://api.slack.com/methods/admin.analytics.getFile
        """
        kwargs.update({"type": type})
        if date is not None:
            kwargs.update({"date": date})
        if metadata_only is not None:
            kwargs.update({"metadata_only": metadata_only})
        return self.api_call("admin.analytics.getFile", params=kwargs)

    def admin_apps_approve(
        self,
        *,
        app_id: Optional[str] = None,
        request_id: Optional[str] = None,
        enterprise_id: Optional[str] = None,
        team_id: Optional[str] = None,
        **kwargs,
    ) -> SlackResponse:
        """Approve an app for installation on a workspace.
        Either app_id or request_id is required.
        These IDs can be obtained either directly via the app_requested event,
        or by the admin.apps.requests.list method.
        https://api.slack.com/methods/admin.apps.approve
        """
        if app_id:
            kwargs.update({"app_id": app_id})
        elif request_id:
            kwargs.update({"request_id": request_id})
        else:
            raise e.SlackRequestError("The app_id or request_id argument must be specified.")

        kwargs.update(
            {
                "enterprise_id": enterprise_id,
                "team_id": team_id,
            }
        )
        return self.api_call("admin.apps.approve", params=kwargs)

    def admin_apps_approved_list(
        self,
        *,
        cursor: Optional[str] = None,
        limit: Optional[int] = None,
        enterprise_id: Optional[str] = None,
        team_id: Optional[str] = None,
        **kwargs,
    ) -> SlackResponse:
        """List approved apps for an org or workspace.
        https://api.slack.com/methods/admin.apps.approved.list
        """
        kwargs.update(
            {
                "cursor": cursor,
                "limit": limit,
                "enterprise_id": enterprise_id,
                "team_id": team_id,
            }
        )
        return self.api_call("admin.apps.approved.list", http_verb="GET", params=kwargs)

    def admin_apps_clearResolution(
        self,
        *,
        app_id: str,
        enterprise_id: Optional[str] = None,
        team_id: Optional[str] = None,
        **kwargs,
    ) -> SlackResponse:
        """Clear an app resolution
        https://api.slack.com/methods/admin.apps.clearResolution
        """
        kwargs.update(
            {
                "app_id": app_id,
                "enterprise_id": enterprise_id,
                "team_id": team_id,
            }
        )
        return self.api_call("admin.apps.clearResolution", http_verb="POST", params=kwargs)

    def admin_apps_requests_cancel(
        self,
        *,
        request_id: str,
        enterprise_id: Optional[str] = None,
        team_id: Optional[str] = None,
        **kwargs,
    ) -> SlackResponse:
        """List app requests for a team/workspace.
        https://api.slack.com/methods/admin.apps.requests.cancel
        """
        kwargs.update(
            {
                "request_id": request_id,
                "enterprise_id": enterprise_id,
                "team_id": team_id,
            }
        )
        return self.api_call("admin.apps.requests.cancel", http_verb="POST", params=kwargs)

    def admin_apps_requests_list(
        self,
        *,
        cursor: Optional[str] = None,
        limit: Optional[int] = None,
        team_id: Optional[str] = None,
        **kwargs,
    ) -> SlackResponse:
        """List app requests for a team/workspace.
        https://api.slack.com/methods/admin.apps.requests.list
        """
        kwargs.update(
            {
                "cursor": cursor,
                "limit": limit,
                "team_id": team_id,
            }
        )
        return self.api_call("admin.apps.requests.list", http_verb="GET", params=kwargs)

    def admin_apps_restrict(
        self,
        *,
        app_id: Optional[str] = None,
        request_id: Optional[str] = None,
        enterprise_id: Optional[str] = None,
        team_id: Optional[str] = None,
        **kwargs,
    ) -> SlackResponse:
        """Restrict an app for installation on a workspace.
        Exactly one of the team_id or enterprise_id arguments is required, not both.
        Either app_id or request_id is required. These IDs can be obtained either directly
        via the app_requested event, or by the admin.apps.requests.list method.
        https://api.slack.com/methods/admin.apps.restrict
        """
        if app_id:
            kwargs.update({"app_id": app_id})
        elif request_id:
            kwargs.update({"request_id": request_id})
        else:
            raise e.SlackRequestError("The app_id or request_id argument must be specified.")

        kwargs.update(
            {
                "enterprise_id": enterprise_id,
                "team_id": team_id,
            }
        )
        return self.api_call("admin.apps.restrict", params=kwargs)

    def admin_apps_restricted_list(
        self,
        *,
        cursor: Optional[str] = None,
        limit: Optional[int] = None,
        enterprise_id: Optional[str] = None,
        team_id: Optional[str] = None,
        **kwargs,
    ) -> SlackResponse:
        """List restricted apps for an org or workspace.
        https://api.slack.com/methods/admin.apps.restricted.list
        """
        kwargs.update(
            {
                "cursor": cursor,
                "limit": limit,
                "enterprise_id": enterprise_id,
                "team_id": team_id,
            }
        )
        return self.api_call("admin.apps.restricted.list", http_verb="GET", params=kwargs)

    def admin_apps_uninstall(
        self,
        *,
        app_id: str,
        enterprise_id: Optional[str] = None,
        team_ids: Optional[Union[str, Sequence[str]]] = None,
        **kwargs,
    ) -> SlackResponse:
        """Uninstall an app from one or many workspaces, or an entire enterprise organization.
        With an org-level token, enterprise_id or team_ids is required.
        https://api.slack.com/methods/admin.apps.uninstall
        """
        kwargs.update({"app_id": app_id})
        if enterprise_id is not None:
            kwargs.update({"enterprise_id": enterprise_id})
        if team_ids is not None:
            if isinstance(team_ids, (list, tuple)):
                kwargs.update({"team_ids": ",".join(team_ids)})
            else:
                kwargs.update({"team_ids": team_ids})
        return self.api_call("admin.apps.uninstall", http_verb="POST", params=kwargs)

    def admin_apps_activities_list(
        self,
        *,
        app_id: Optional[str] = None,
        component_id: Optional[str] = None,
        component_type: Optional[str] = None,
        log_event_type: Optional[str] = None,
        max_date_created: Optional[int] = None,
        min_date_created: Optional[int] = None,
        min_log_level: Optional[str] = None,
        sort_direction: Optional[str] = None,
        source: Optional[str] = None,
        team_id: Optional[str] = None,
        trace_id: Optional[str] = None,
        cursor: Optional[str] = None,
        limit: Optional[int] = None,
        **kwargs,
    ) -> SlackResponse:
        """Get logs for a specified team/org
        https://api.slack.com/methods/admin.apps.activities.list
        """
        kwargs.update(
            {
                "app_id": app_id,
                "component_id": component_id,
                "component_type": component_type,
                "log_event_type": log_event_type,
                "max_date_created": max_date_created,
                "min_date_created": min_date_created,
                "min_log_level": min_log_level,
                "sort_direction": sort_direction,
                "source": source,
                "team_id": team_id,
                "trace_id": trace_id,
                "cursor": cursor,
                "limit": limit,
            }
        )
        return self.api_call("admin.apps.activities.list", params=kwargs)

    def admin_apps_config_lookup(
        self,
        *,
        app_ids: Union[str, Sequence[str]],
        **kwargs,
    ) -> SlackResponse:
        """Look up the app config for connectors by their IDs
        https://api.slack.com/methods/admin.apps.config.lookup
        """
        if isinstance(app_ids, (list, tuple)):
            kwargs.update({"app_ids": ",".join(app_ids)})
        else:
            kwargs.update({"app_ids": app_ids})
        return self.api_call("admin.apps.config.lookup", params=kwargs)

    def admin_apps_config_set(
        self,
        *,
        app_id: str,
        domain_restrictions: Optional[Dict[str, Any]] = None,
        workflow_auth_strategy: Optional[str] = None,
        **kwargs,
    ) -> SlackResponse:
        """Set the app config for a connector
        https://api.slack.com/methods/admin.apps.config.set
        """
        kwargs.update(
            {
                "app_id": app_id,
                "workflow_auth_strategy": workflow_auth_strategy,
            }
        )
        if domain_restrictions is not None:
            kwargs.update({"domain_restrictions": json.dumps(domain_restrictions)})
        return self.api_call("admin.apps.config.set", params=kwargs)

    def admin_auth_policy_getEntities(
        self,
        *,
        policy_name: str,
        cursor: Optional[str] = None,
        entity_type: Optional[str] = None,
        limit: Optional[int] = None,
        **kwargs,
    ) -> SlackResponse:
        """Fetch all the entities assigned to a particular authentication policy by name.
        https://api.slack.com/methods/admin.auth.policy.getEntities
        """
        kwargs.update({"policy_name": policy_name})
        if cursor is not None:
            kwargs.update({"cursor": cursor})
        if entity_type is not None:
            kwargs.update({"entity_type": entity_type})
        if limit is not None:
            kwargs.update({"limit": limit})
        return self.api_call("admin.auth.policy.getEntities", http_verb="POST", params=kwargs)

    def admin_auth_policy_assignEntities(
        self,
        *,
        entity_ids: Union[str, Sequence[str]],
        policy_name: str,
        entity_type: str,
        **kwargs,
    ) -> SlackResponse:
        """Assign entities to a particular authentication policy.
        https://api.slack.com/methods/admin.auth.policy.assignEntities
        """
        if isinstance(entity_ids, (list, tuple)):
            kwargs.update({"entity_ids": ",".join(entity_ids)})
        else:
            kwargs.update({"entity_ids": entity_ids})
        kwargs.update({"policy_name": policy_name})
        kwargs.update({"entity_type": entity_type})
        return self.api_call("admin.auth.policy.assignEntities", http_verb="POST", params=kwargs)

    def admin_auth_policy_removeEntities(
        self,
        *,
        entity_ids: Union[str, Sequence[str]],
        policy_name: str,
        entity_type: str,
        **kwargs,
    ) -> SlackResponse:
        """Remove specified entities from a specified authentication policy.
        https://api.slack.com/methods/admin.auth.policy.removeEntities
        """
        if isinstance(entity_ids, (list, tuple)):
            kwargs.update({"entity_ids": ",".join(entity_ids)})
        else:
            kwargs.update({"entity_ids": entity_ids})
        kwargs.update({"policy_name": policy_name})
        kwargs.update({"entity_type": entity_type})
        return self.api_call("admin.auth.policy.removeEntities", http_verb="POST", params=kwargs)

    def admin_conversations_createForObjects(
        self,
        *,
        object_id: str,
        salesforce_org_id: str,
        invite_object_team: Optional[bool] = None,
        **kwargs,
    ) -> SlackResponse:
        """Create a Salesforce channel for the corresponding object provided.
        https://api.slack.com/methods/admin.conversations.createForObjects
        """
        kwargs.update(
            {"object_id": object_id, "salesforce_org_id": salesforce_org_id, "invite_object_team": invite_object_team}
        )
        return self.api_call("admin.conversations.createForObjects", params=kwargs)

    def admin_conversations_linkObjects(
        self,
        *,
        channel: str,
        record_id: str,
        salesforce_org_id: str,
        **kwargs,
    ) -> SlackResponse:
        """Link a Salesforce record to a channel.
        https://api.slack.com/methods/admin.conversations.linkObjects
        """
        kwargs.update(
            {
                "channel": channel,
                "record_id": record_id,
                "salesforce_org_id": salesforce_org_id,
            }
        )
        return self.api_call("admin.conversations.linkObjects", params=kwargs)

    def admin_conversations_unlinkObjects(
        self,
        *,
        channel: str,
        new_name: str,
        **kwargs,
    ) -> SlackResponse:
        """Unlink a Salesforce record from a channel.
        https://api.slack.com/methods/admin.conversations.unlinkObjects
        """
        kwargs.update(
            {
                "channel": channel,
                "new_name": new_name,
            }
        )
        return self.api_call("admin.conversations.unlinkObjects", params=kwargs)

    def admin_barriers_create(
        self,
        *,
        barriered_from_usergroup_ids: Union[str, Sequence[str]],
        primary_usergroup_id: str,
        restricted_subjects: Union[str, Sequence[str]],
        **kwargs,
    ) -> SlackResponse:
        """Create an Information Barrier
        https://api.slack.com/methods/admin.barriers.create
        """
        kwargs.update({"primary_usergroup_id": primary_usergroup_id})
        if isinstance(barriered_from_usergroup_ids, (list, tuple)):
            kwargs.update({"barriered_from_usergroup_ids": ",".join(barriered_from_usergroup_ids)})
        else:
            kwargs.update({"barriered_from_usergroup_ids": barriered_from_usergroup_ids})
        if isinstance(restricted_subjects, (list, tuple)):
            kwargs.update({"restricted_subjects": ",".join(restricted_subjects)})
        else:
            kwargs.update({"restricted_subjects": restricted_subjects})
        return self.api_call("admin.barriers.create", http_verb="POST", params=kwargs)

    def admin_barriers_delete(
        self,
        *,
        barrier_id: str,
        **kwargs,
    ) -> SlackResponse:
        """Delete an existing Information Barrier
        https://api.slack.com/methods/admin.barriers.delete
        """
        kwargs.update({"barrier_id": barrier_id})
        return self.api_call("admin.barriers.delete", http_verb="POST", params=kwargs)

    def admin_barriers_update(
        self,
        *,
        barrier_id: str,
        barriered_from_usergroup_ids: Union[str, Sequence[str]],
        primary_usergroup_id: str,
        restricted_subjects: Union[str, Sequence[str]],
        **kwargs,
    ) -> SlackResponse:
        """Update an existing Information Barrier
        https://api.slack.com/methods/admin.barriers.update
        """
        kwargs.update({"barrier_id": barrier_id, "primary_usergroup_id": primary_usergroup_id})
        if isinstance(barriered_from_usergroup_ids, (list, tuple)):
            kwargs.update({"barriered_from_usergroup_ids": ",".join(barriered_from_usergroup_ids)})
        else:
            kwargs.update({"barriered_from_usergroup_ids": barriered_from_usergroup_ids})
        if isinstance(restricted_subjects, (list, tuple)):
            kwargs.update({"restricted_subjects": ",".join(restricted_subjects)})
        else:
            kwargs.update({"restricted_subjects": restricted_subjects})
        return self.api_call("admin.barriers.update", http_verb="POST", params=kwargs)

    def admin_barriers_list(
        self,
        *,
        cursor: Optional[str] = None,
        limit: Optional[int] = None,
        **kwargs,
    ) -> SlackResponse:
        """Get all Information Barriers for your organization
        https://api.slack.com/methods/admin.barriers.list"""
        kwargs.update(
            {
                "cursor": cursor,
                "limit": limit,
            }
        )
        return self.api_call("admin.barriers.list", http_verb="GET", params=kwargs)

    def admin_conversations_create(
        self,
        *,
        is_private: bool,
        name: str,
        description: Optional[str] = None,
        org_wide: Optional[bool] = None,
        team_id: Optional[str] = None,
        **kwargs,
    ) -> SlackResponse:
        """Create a public or private channel-based conversation.
        https://api.slack.com/methods/admin.conversations.create
        """
        kwargs.update(
            {
                "is_private": is_private,
                "name": name,
                "description": description,
                "org_wide": org_wide,
                "team_id": team_id,
            }
        )
        return self.api_call("admin.conversations.create", params=kwargs)

    def admin_conversations_delete(
        self,
        *,
        channel_id: str,
        **kwargs,
    ) -> SlackResponse:
        """Delete a public or private channel.
        https://api.slack.com/methods/admin.conversations.delete
        """
        kwargs.update({"channel_id": channel_id})
        return self.api_call("admin.conversations.delete", params=kwargs)

    def admin_conversations_invite(
        self,
        *,
        channel_id: str,
        user_ids: Union[str, Sequence[str]],
        **kwargs,
    ) -> SlackResponse:
        """Invite a user to a public or private channel.
        https://api.slack.com/methods/admin.conversations.invite
        """
        kwargs.update({"channel_id": channel_id})
        if isinstance(user_ids, (list, tuple)):
            kwargs.update({"user_ids": ",".join(user_ids)})
        else:
            kwargs.update({"user_ids": user_ids})
        # NOTE: the endpoint is unable to handle Content-Type: application/json as of Sep 3, 2020.
        return self.api_call("admin.conversations.invite", params=kwargs)

    def admin_conversations_archive(
        self,
        *,
        channel_id: str,
        **kwargs,
    ) -> SlackResponse:
        """Archive a public or private channel.
        https://api.slack.com/methods/admin.conversations.archive
        """
        kwargs.update({"channel_id": channel_id})
        return self.api_call("admin.conversations.archive", params=kwargs)

    def admin_conversations_unarchive(
        self,
        *,
        channel_id: str,
        **kwargs,
    ) -> SlackResponse:
        """Unarchive a public or private channel.
        https://api.slack.com/methods/admin.conversations.archive
        """
        kwargs.update({"channel_id": channel_id})
        return self.api_call("admin.conversations.unarchive", params=kwargs)

    def admin_conversations_rename(
        self,
        *,
        channel_id: str,
        name: str,
        **kwargs,
    ) -> SlackResponse:
        """Rename a public or private channel.
        https://api.slack.com/methods/admin.conversations.rename
        """
        kwargs.update({"channel_id": channel_id, "name": name})
        return self.api_call("admin.conversations.rename", params=kwargs)

    def admin_conversations_search(
        self,
        *,
        cursor: Optional[str] = None,
        limit: Optional[int] = None,
        query: Optional[str] = None,
        search_channel_types: Optional[Union[str, Sequence[str]]] = None,
        sort: Optional[str] = None,
        sort_dir: Optional[str] = None,
        team_ids: Optional[Union[str, Sequence[str]]] = None,
        **kwargs,
    ) -> SlackResponse:
        """Search for public or private channels in an Enterprise organization.
        https://api.slack.com/methods/admin.conversations.search
        """
        kwargs.update(
            {
                "cursor": cursor,
                "limit": limit,
                "query": query,
                "sort": sort,
                "sort_dir": sort_dir,
            }
        )

        if isinstance(search_channel_types, (list, tuple)):
            kwargs.update({"search_channel_types": ",".join(search_channel_types)})
        else:
            kwargs.update({"search_channel_types": search_channel_types})

        if isinstance(team_ids, (list, tuple)):
            kwargs.update({"team_ids": ",".join(team_ids)})
        else:
            kwargs.update({"team_ids": team_ids})

        return self.api_call("admin.conversations.search", params=kwargs)

    def admin_conversations_convertToPrivate(
        self,
        *,
        channel_id: str,
        **kwargs,
    ) -> SlackResponse:
        """Convert a public channel to a private channel.
        https://api.slack.com/methods/admin.conversations.convertToPrivate
        """
        kwargs.update({"channel_id": channel_id})
        return self.api_call("admin.conversations.convertToPrivate", params=kwargs)

    def admin_conversations_convertToPublic(
        self,
        *,
        channel_id: str,
        **kwargs,
    ) -> SlackResponse:
        """Convert a privte channel to a public channel.
        https://api.slack.com/methods/admin.conversations.convertToPublic
        """
        kwargs.update({"channel_id": channel_id})
        return self.api_call("admin.conversations.convertToPublic", params=kwargs)

    def admin_conversations_setConversationPrefs(
        self,
        *,
        channel_id: str,
        prefs: Union[str, Dict[str, str]],
        **kwargs,
    ) -> SlackResponse:
        """Set the posting permissions for a public or private channel.
        https://api.slack.com/methods/admin.conversations.setConversationPrefs
        """
        kwargs.update({"channel_id": channel_id})
        if isinstance(prefs, dict):
            kwargs.update({"prefs": json.dumps(prefs)})
        else:
            kwargs.update({"prefs": prefs})
        return self.api_call("admin.conversations.setConversationPrefs", params=kwargs)

    def admin_conversations_getConversationPrefs(
        self,
        *,
        channel_id: str,
        **kwargs,
    ) -> SlackResponse:
        """Get conversation preferences for a public or private channel.
        https://api.slack.com/methods/admin.conversations.getConversationPrefs
        """
        kwargs.update({"channel_id": channel_id})
        return self.api_call("admin.conversations.getConversationPrefs", params=kwargs)

    def admin_conversations_disconnectShared(
        self,
        *,
        channel_id: str,
        leaving_team_ids: Optional[Union[str, Sequence[str]]] = None,
        **kwargs,
    ) -> SlackResponse:
        """Disconnect a connected channel from one or more workspaces.
        https://api.slack.com/methods/admin.conversations.disconnectShared
        """
        kwargs.update({"channel_id": channel_id})
        if isinstance(leaving_team_ids, (list, tuple)):
            kwargs.update({"leaving_team_ids": ",".join(leaving_team_ids)})
        else:
            kwargs.update({"leaving_team_ids": leaving_team_ids})
        return self.api_call("admin.conversations.disconnectShared", params=kwargs)

    def admin_conversations_lookup(
        self,
        *,
        last_message_activity_before: int,
        team_ids: Union[str, Sequence[str]],
        cursor: Optional[str] = None,
        limit: Optional[int] = None,
        max_member_count: Optional[int] = None,
        **kwargs,
    ) -> SlackResponse:
        """Returns channels on the given team using the filters.
        https://api.slack.com/methods/admin.conversations.lookup
        """
        kwargs.update(
            {
                "last_message_activity_before": last_message_activity_before,
                "cursor": cursor,
                "limit": limit,
                "max_member_count": max_member_count,
            }
        )
        if isinstance(team_ids, (list, tuple)):
            kwargs.update({"team_ids": ",".join(team_ids)})
        else:
            kwargs.update({"team_ids": team_ids})
        return self.api_call("admin.conversations.lookup", params=kwargs)

    def admin_conversations_ekm_listOriginalConnectedChannelInfo(
        self,
        *,
        channel_ids: Optional[Union[str, Sequence[str]]] = None,
        cursor: Optional[str] = None,
        limit: Optional[int] = None,
        team_ids: Optional[Union[str, Sequence[str]]] = None,
        **kwargs,
    ) -> SlackResponse:
        """List all disconnected channels—i.e.,
        channels that were once connected to other workspaces and then disconnected—and
        the corresponding original channel IDs for key revocation with EKM.
        https://api.slack.com/methods/admin.conversations.ekm.listOriginalConnectedChannelInfo
        """
        kwargs.update(
            {
                "cursor": cursor,
                "limit": limit,
            }
        )
        if isinstance(channel_ids, (list, tuple)):
            kwargs.update({"channel_ids": ",".join(channel_ids)})
        else:
            kwargs.update({"channel_ids": channel_ids})
        if isinstance(team_ids, (list, tuple)):
            kwargs.update({"team_ids": ",".join(team_ids)})
        else:
            kwargs.update({"team_ids": team_ids})
        return self.api_call("admin.conversations.ekm.listOriginalConnectedChannelInfo", params=kwargs)

    def admin_conversations_restrictAccess_addGroup(
        self,
        *,
        channel_id: str,
        group_id: str,
        team_id: Optional[str] = None,
        **kwargs,
    ) -> SlackResponse:
        """Add an allowlist of IDP groups for accessing a channel.
        https://api.slack.com/methods/admin.conversations.restrictAccess.addGroup
        """
        kwargs.update(
            {
                "channel_id": channel_id,
                "group_id": group_id,
                "team_id": team_id,
            }
        )
        return self.api_call(
            "admin.conversations.restrictAccess.addGroup",
            http_verb="GET",
            params=kwargs,
        )

    def admin_conversations_restrictAccess_listGroups(
        self,
        *,
        channel_id: str,
        team_id: Optional[str] = None,
        **kwargs,
    ) -> SlackResponse:
        """List all IDP Groups linked to a channel.
        https://api.slack.com/methods/admin.conversations.restrictAccess.listGroups
        """
        kwargs.update(
            {
                "channel_id": channel_id,
                "team_id": team_id,
            }
        )
        return self.api_call(
            "admin.conversations.restrictAccess.listGroups",
            http_verb="GET",
            params=kwargs,
        )

    def admin_conversations_restrictAccess_removeGroup(
        self,
        *,
        channel_id: str,
        group_id: str,
        team_id: str,
        **kwargs,
    ) -> SlackResponse:
        """Remove a linked IDP group linked from a private channel.
        https://api.slack.com/methods/admin.conversations.restrictAccess.removeGroup
        """
        kwargs.update(
            {
                "channel_id": channel_id,
                "group_id": group_id,
                "team_id": team_id,
            }
        )
        return self.api_call(
            "admin.conversations.restrictAccess.removeGroup",
            http_verb="GET",
            params=kwargs,
        )

    def admin_conversations_setTeams(
        self,
        *,
        channel_id: str,
        org_channel: Optional[bool] = None,
        target_team_ids: Optional[Union[str, Sequence[str]]] = None,
        team_id: Optional[str] = None,
        **kwargs,
    ) -> SlackResponse:
        """Set the workspaces in an Enterprise grid org that connect to a public or private channel.
        https://api.slack.com/methods/admin.conversations.setTeams
        """
        kwargs.update(
            {
                "channel_id": channel_id,
                "org_channel": org_channel,
                "team_id": team_id,
            }
        )
        if isinstance(target_team_ids, (list, tuple)):
            kwargs.update({"target_team_ids": ",".join(target_team_ids)})
        else:
            kwargs.update({"target_team_ids": target_team_ids})
        return self.api_call("admin.conversations.setTeams", params=kwargs)

    def admin_conversations_getTeams(
        self,
        *,
        channel_id: str,
        cursor: Optional[str] = None,
        limit: Optional[int] = None,
        **kwargs,
    ) -> SlackResponse:
        """Set the workspaces in an Enterprise grid org that connect to a channel.
        https://api.slack.com/methods/admin.conversations.getTeams
        """
        kwargs.update(
            {
                "channel_id": channel_id,
                "cursor": cursor,
                "limit": limit,
            }
        )
        return self.api_call("admin.conversations.getTeams", params=kwargs)

    def admin_conversations_getCustomRetention(
        self,
        *,
        channel_id: str,
        **kwargs,
    ) -> SlackResponse:
        """Get a channel's retention policy
        https://api.slack.com/methods/admin.conversations.getCustomRetention
        """
        kwargs.update({"channel_id": channel_id})
        return self.api_call("admin.conversations.getCustomRetention", params=kwargs)

    def admin_conversations_removeCustomRetention(
        self,
        *,
        channel_id: str,
        **kwargs,
    ) -> SlackResponse:
        """Remove a channel's retention policy
        https://api.slack.com/methods/admin.conversations.removeCustomRetention
        """
        kwargs.update({"channel_id": channel_id})
        return self.api_call("admin.conversations.removeCustomRetention", params=kwargs)

    def admin_conversations_setCustomRetention(
        self,
        *,
        channel_id: str,
        duration_days: int,
        **kwargs,
    ) -> SlackResponse:
        """Set a channel's retention policy
        https://api.slack.com/methods/admin.conversations.setCustomRetention
        """
        kwargs.update({"channel_id": channel_id, "duration_days": duration_days})
        return self.api_call("admin.conversations.setCustomRetention", params=kwargs)

    def admin_conversations_bulkArchive(
        self,
        *,
        channel_ids: Union[Sequence[str], str],
        **kwargs,
    ) -> SlackResponse:
        """Archive public or private channels in bulk.
        https://api.slack.com/methods/admin.conversations.bulkArchive
        """
        kwargs.update({"channel_ids": ",".join(channel_ids) if isinstance(channel_ids, (list, tuple)) else channel_ids})
        return self.api_call("admin.conversations.bulkArchive", params=kwargs)

    def admin_conversations_bulkDelete(
        self,
        *,
        channel_ids: Union[Sequence[str], str],
        **kwargs,
    ) -> SlackResponse:
        """Delete public or private channels in bulk.
        https://slack.com/api/admin.conversations.bulkDelete
        """
        kwargs.update({"channel_ids": ",".join(channel_ids) if isinstance(channel_ids, (list, tuple)) else channel_ids})
        return self.api_call("admin.conversations.bulkDelete", params=kwargs)

    def admin_conversations_bulkMove(
        self,
        *,
        channel_ids: Union[Sequence[str], str],
        target_team_id: str,
        **kwargs,
    ) -> SlackResponse:
        """Move public or private channels in bulk.
        https://api.slack.com/methods/admin.conversations.bulkMove
        """
        kwargs.update(
            {
                "target_team_id": target_team_id,
                "channel_ids": ",".join(channel_ids) if isinstance(channel_ids, (list, tuple)) else channel_ids,
            }
        )
        return self.api_call("admin.conversations.bulkMove", params=kwargs)

    def admin_emoji_add(
        self,
        *,
        name: str,
        url: str,
        **kwargs,
    ) -> SlackResponse:
        """Add an emoji.
        https://api.slack.com/methods/admin.emoji.add
        """
        kwargs.update({"name": name, "url": url})
        return self.api_call("admin.emoji.add", http_verb="GET", params=kwargs)

    def admin_emoji_addAlias(
        self,
        *,
        alias_for: str,
        name: str,
        **kwargs,
    ) -> SlackResponse:
        """Add an emoji alias.
        https://api.slack.com/methods/admin.emoji.addAlias
        """
        kwargs.update({"alias_for": alias_for, "name": name})
        return self.api_call("admin.emoji.addAlias", http_verb="GET", params=kwargs)

    def admin_emoji_list(
        self,
        *,
        cursor: Optional[str] = None,
        limit: Optional[int] = None,
        **kwargs,
    ) -> SlackResponse:
        """List emoji for an Enterprise Grid organization.
        https://api.slack.com/methods/admin.emoji.list
        """
        kwargs.update({"cursor": cursor, "limit": limit})
        return self.api_call("admin.emoji.list", http_verb="GET", params=kwargs)

    def admin_emoji_remove(
        self,
        *,
        name: str,
        **kwargs,
    ) -> SlackResponse:
        """Remove an emoji across an Enterprise Grid organization.
        https://api.slack.com/methods/admin.emoji.remove
        """
        kwargs.update({"name": name})
        return self.api_call("admin.emoji.remove", http_verb="GET", params=kwargs)

    def admin_emoji_rename(
        self,
        *,
        name: str,
        new_name: str,
        **kwargs,
    ) -> SlackResponse:
        """Rename an emoji.
        https://api.slack.com/methods/admin.emoji.rename
        """
        kwargs.update({"name": name, "new_name": new_name})
        return self.api_call("admin.emoji.rename", http_verb="GET", params=kwargs)

    def admin_functions_list(
        self,
        *,
        app_ids: Union[str, Sequence[str]],
        team_id: Optional[str] = None,
        cursor: Optional[str] = None,
        limit: Optional[int] = None,
        **kwargs,
    ) -> SlackResponse:
        """Look up functions by a set of apps
        https://api.slack.com/methods/admin.functions.list
        """
        if isinstance(app_ids, (list, tuple)):
            kwargs.update({"app_ids": ",".join(app_ids)})
        else:
            kwargs.update({"app_ids": app_ids})
        kwargs.update(
            {
                "team_id": team_id,
                "cursor": cursor,
                "limit": limit,
            }
        )
        return self.api_call("admin.functions.list", params=kwargs)

    def admin_functions_permissions_lookup(
        self,
        *,
        function_ids: Union[str, Sequence[str]],
        **kwargs,
    ) -> SlackResponse:
        """Lookup the visibility of multiple Slack functions
        and include the users if it is limited to particular named entities.
        https://api.slack.com/methods/admin.functions.permissions.lookup
        """
        if isinstance(function_ids, (list, tuple)):
            kwargs.update({"function_ids": ",".join(function_ids)})
        else:
            kwargs.update({"function_ids": function_ids})
        return self.api_call("admin.functions.permissions.lookup", params=kwargs)

    def admin_functions_permissions_set(
        self,
        *,
        function_id: str,
        visibility: str,
        user_ids: Optional[Union[str, Sequence[str]]] = None,
        **kwargs,
    ) -> SlackResponse:
        """Set the visibility of a Slack function
        and define the users or workspaces if it is set to named_entities
        https://api.slack.com/methods/admin.functions.permissions.set
        """
        kwargs.update(
            {
                "function_id": function_id,
                "visibility": visibility,
            }
        )
        if user_ids is not None:
            if isinstance(user_ids, (list, tuple)):
                kwargs.update({"user_ids": ",".join(user_ids)})
            else:
                kwargs.update({"user_ids": user_ids})
        return self.api_call("admin.functions.permissions.set", params=kwargs)

    def admin_roles_addAssignments(
        self,
        *,
        role_id: str,
        entity_ids: Union[str, Sequence[str]],
        user_ids: Union[str, Sequence[str]],
        **kwargs,
    ) -> SlackResponse:
        """Adds members to the specified role with the specified scopes
        https://api.slack.com/methods/admin.roles.addAssignments
        """
        kwargs.update({"role_id": role_id})
        if isinstance(entity_ids, (list, tuple)):
            kwargs.update({"entity_ids": ",".join(entity_ids)})
        else:
            kwargs.update({"entity_ids": entity_ids})
        if isinstance(user_ids, (list, tuple)):
            kwargs.update({"user_ids": ",".join(user_ids)})
        else:
            kwargs.update({"user_ids": user_ids})
        return self.api_call("admin.roles.addAssignments", params=kwargs)

    def admin_roles_listAssignments(
        self,
        *,
        role_ids: Optional[Union[str, Sequence[str]]] = None,
        entity_ids: Optional[Union[str, Sequence[str]]] = None,
        cursor: Optional[str] = None,
        limit: Optional[Union[str, int]] = None,
        sort_dir: Optional[str] = None,
        **kwargs,
    ) -> SlackResponse:
        """Lists assignments for all roles across entities.
            Options to scope results by any combination of roles or entities
        https://api.slack.com/methods/admin.roles.listAssignments
        """
        kwargs.update({"cursor": cursor, "limit": limit, "sort_dir": sort_dir})
        if isinstance(entity_ids, (list, tuple)):
            kwargs.update({"entity_ids": ",".join(entity_ids)})
        else:
            kwargs.update({"entity_ids": entity_ids})
        if isinstance(role_ids, (list, tuple)):
            kwargs.update({"role_ids": ",".join(role_ids)})
        else:
            kwargs.update({"role_ids": role_ids})
        return self.api_call("admin.roles.listAssignments", params=kwargs)

    def admin_roles_removeAssignments(
        self,
        *,
        role_id: str,
        entity_ids: Union[str, Sequence[str]],
        user_ids: Union[str, Sequence[str]],
        **kwargs,
    ) -> SlackResponse:
        """Removes a set of users from a role for the given scopes and entities
        https://api.slack.com/methods/admin.roles.removeAssignments
        """
        kwargs.update({"role_id": role_id})
        if isinstance(entity_ids, (list, tuple)):
            kwargs.update({"entity_ids": ",".join(entity_ids)})
        else:
            kwargs.update({"entity_ids": entity_ids})
        if isinstance(user_ids, (list, tuple)):
            kwargs.update({"user_ids": ",".join(user_ids)})
        else:
            kwargs.update({"user_ids": user_ids})
        return self.api_call("admin.roles.removeAssignments", params=kwargs)

    def admin_users_session_reset(
        self,
        *,
        user_id: str,
        mobile_only: Optional[bool] = None,
        web_only: Optional[bool] = None,
        **kwargs,
    ) -> SlackResponse:
        """Wipes all valid sessions on all devices for a given user.
        https://api.slack.com/methods/admin.users.session.reset
        """
        kwargs.update(
            {
                "user_id": user_id,
                "mobile_only": mobile_only,
                "web_only": web_only,
            }
        )
        return self.api_call("admin.users.session.reset", params=kwargs)

    def admin_users_session_resetBulk(
        self,
        *,
        user_ids: Union[str, Sequence[str]],
        mobile_only: Optional[bool] = None,
        web_only: Optional[bool] = None,
        **kwargs,
    ) -> SlackResponse:
        """Enqueues an asynchronous job to wipe all valid sessions on all devices for a given list of users
        https://api.slack.com/methods/admin.users.session.resetBulk
        """
        if isinstance(user_ids, (list, tuple)):
            kwargs.update({"user_ids": ",".join(user_ids)})
        else:
            kwargs.update({"user_ids": user_ids})
        kwargs.update(
            {
                "mobile_only": mobile_only,
                "web_only": web_only,
            }
        )
        return self.api_call("admin.users.session.resetBulk", params=kwargs)

    def admin_users_session_invalidate(
        self,
        *,
        session_id: str,
        team_id: str,
        **kwargs,
    ) -> SlackResponse:
        """Invalidate a single session for a user by session_id.
        https://api.slack.com/methods/admin.users.session.invalidate
        """
        kwargs.update({"session_id": session_id, "team_id": team_id})
        return self.api_call("admin.users.session.invalidate", params=kwargs)

    def admin_users_session_list(
        self,
        *,
        cursor: Optional[str] = None,
        limit: Optional[int] = None,
        team_id: Optional[str] = None,
        user_id: Optional[str] = None,
        **kwargs,
    ) -> SlackResponse:
        """Lists all active user sessions for an organization
        https://api.slack.com/methods/admin.users.session.list
        """
        kwargs.update(
            {
                "cursor": cursor,
                "limit": limit,
                "team_id": team_id,
                "user_id": user_id,
            }
        )
        return self.api_call("admin.users.session.list", params=kwargs)

    def admin_teams_settings_setDefaultChannels(
        self,
        *,
        team_id: str,
        channel_ids: Union[str, Sequence[str]],
        **kwargs,
    ) -> SlackResponse:
        """Set the default channels of a workspace.
        https://api.slack.com/methods/admin.teams.settings.setDefaultChannels
        """
        kwargs.update({"team_id": team_id})
        if isinstance(channel_ids, (list, tuple)):
            kwargs.update({"channel_ids": ",".join(channel_ids)})
        else:
            kwargs.update({"channel_ids": channel_ids})
        return self.api_call("admin.teams.settings.setDefaultChannels", http_verb="GET", params=kwargs)

    def admin_users_session_getSettings(
        self,
        *,
        user_ids: Union[str, Sequence[str]],
        **kwargs,
    ) -> SlackResponse:
        """Get user-specific session settings—the session duration
        and what happens when the client closes—given a list of users.
        https://api.slack.com/methods/admin.users.session.getSettings
        """
        if isinstance(user_ids, (list, tuple)):
            kwargs.update({"user_ids": ",".join(user_ids)})
        else:
            kwargs.update({"user_ids": user_ids})
        return self.api_call("admin.users.session.getSettings", params=kwargs)

    def admin_users_session_setSettings(
        self,
        *,
        user_ids: Union[str, Sequence[str]],
        desktop_app_browser_quit: Optional[bool] = None,
        duration: Optional[int] = None,
        **kwargs,
    ) -> SlackResponse:
        """Configure the user-level session settings—the session duration
        and what happens when the client closes—for one or more users.
        https://api.slack.com/methods/admin.users.session.setSettings
        """
        if isinstance(user_ids, (list, tuple)):
            kwargs.update({"user_ids": ",".join(user_ids)})
        else:
            kwargs.update({"user_ids": user_ids})
        kwargs.update(
            {
                "desktop_app_browser_quit": desktop_app_browser_quit,
                "duration": duration,
            }
        )
        return self.api_call("admin.users.session.setSettings", params=kwargs)

    def admin_users_session_clearSettings(
        self,
        *,
        user_ids: Union[str, Sequence[str]],
        **kwargs,
    ) -> SlackResponse:
        """Clear user-specific session settings—the session duration
        and what happens when the client closes—for a list of users.
        https://api.slack.com/methods/admin.users.session.clearSettings
        """
        if isinstance(user_ids, (list, tuple)):
            kwargs.update({"user_ids": ",".join(user_ids)})
        else:
            kwargs.update({"user_ids": user_ids})
        return self.api_call("admin.users.session.clearSettings", params=kwargs)

    def admin_users_unsupportedVersions_export(
        self,
        *,
        date_end_of_support: Optional[Union[str, int]] = None,
        date_sessions_started: Optional[Union[str, int]] = None,
        **kwargs,
    ) -> SlackResponse:
        """Ask Slackbot to send you an export listing all workspace members using unsupported software,
        presented as a zipped CSV file.
        https://api.slack.com/methods/admin.users.unsupportedVersions.export
        """
        kwargs.update(
            {
                "date_end_of_support": date_end_of_support,
                "date_sessions_started": date_sessions_started,
            }
        )
        return self.api_call("admin.users.unsupportedVersions.export", params=kwargs)

    def admin_inviteRequests_approve(
        self,
        *,
        invite_request_id: str,
        team_id: Optional[str] = None,
        **kwargs,
    ) -> SlackResponse:
        """Approve a workspace invite request.
        https://api.slack.com/methods/admin.inviteRequests.approve
        """
        kwargs.update({"invite_request_id": invite_request_id, "team_id": team_id})
        return self.api_call("admin.inviteRequests.approve", params=kwargs)

    def admin_inviteRequests_approved_list(
        self,
        *,
        cursor: Optional[str] = None,
        limit: Optional[int] = None,
        team_id: Optional[str] = None,
        **kwargs,
    ) -> SlackResponse:
        """List all approved workspace invite requests.
        https://api.slack.com/methods/admin.inviteRequests.approved.list
        """
        kwargs.update(
            {
                "cursor": cursor,
                "limit": limit,
                "team_id": team_id,
            }
        )
        return self.api_call("admin.inviteRequests.approved.list", params=kwargs)

    def admin_inviteRequests_denied_list(
        self,
        *,
        cursor: Optional[str] = None,
        limit: Optional[int] = None,
        team_id: Optional[str] = None,
        **kwargs,
    ) -> SlackResponse:
        """List all denied workspace invite requests.
        https://api.slack.com/methods/admin.inviteRequests.denied.list
        """
        kwargs.update(
            {
                "cursor": cursor,
                "limit": limit,
                "team_id": team_id,
            }
        )
        return self.api_call("admin.inviteRequests.denied.list", params=kwargs)

    def admin_inviteRequests_deny(
        self,
        *,
        invite_request_id: str,
        team_id: Optional[str] = None,
        **kwargs,
    ) -> SlackResponse:
        """Deny a workspace invite request.
        https://api.slack.com/methods/admin.inviteRequests.deny
        """
        kwargs.update({"invite_request_id": invite_request_id, "team_id": team_id})
        return self.api_call("admin.inviteRequests.deny", params=kwargs)

    def admin_inviteRequests_list(
        self,
        **kwargs,
    ) -> SlackResponse:
        """List all pending workspace invite requests."""
        return self.api_call("admin.inviteRequests.list", params=kwargs)

    def admin_teams_admins_list(
        self,
        *,
        team_id: str,
        cursor: Optional[str] = None,
        limit: Optional[int] = None,
        **kwargs,
    ) -> SlackResponse:
        """List all of the admins on a given workspace.
        https://api.slack.com/methods/admin.inviteRequests.list
        """
        kwargs.update(
            {
                "cursor": cursor,
                "limit": limit,
                "team_id": team_id,
            }
        )
        return self.api_call("admin.teams.admins.list", http_verb="GET", params=kwargs)

    def admin_teams_create(
        self,
        *,
        team_domain: str,
        team_name: str,
        team_description: Optional[str] = None,
        team_discoverability: Optional[str] = None,
        **kwargs,
    ) -> SlackResponse:
        """Create an Enterprise team.
        https://api.slack.com/methods/admin.teams.create
        """
        kwargs.update(
            {
                "team_domain": team_domain,
                "team_name": team_name,
                "team_description": team_description,
                "team_discoverability": team_discoverability,
            }
        )
        return self.api_call("admin.teams.create", params=kwargs)

    def admin_teams_list(
        self,
        *,
        cursor: Optional[str] = None,
        limit: Optional[int] = None,
        **kwargs,
    ) -> SlackResponse:
        """List all teams on an Enterprise organization.
        https://api.slack.com/methods/admin.teams.list
        """
        kwargs.update({"cursor": cursor, "limit": limit})
        return self.api_call("admin.teams.list", params=kwargs)

    def admin_teams_owners_list(
        self,
        *,
        team_id: str,
        cursor: Optional[str] = None,
        limit: Optional[int] = None,
        **kwargs,
    ) -> SlackResponse:
        """List all of the admins on a given workspace.
        https://api.slack.com/methods/admin.teams.owners.list
        """
        kwargs.update({"team_id": team_id, "cursor": cursor, "limit": limit})
        return self.api_call("admin.teams.owners.list", http_verb="GET", params=kwargs)

    def admin_teams_settings_info(
        self,
        *,
        team_id: str,
        **kwargs,
    ) -> SlackResponse:
        """Fetch information about settings in a workspace
        https://api.slack.com/methods/admin.teams.settings.info
        """
        kwargs.update({"team_id": team_id})
        return self.api_call("admin.teams.settings.info", params=kwargs)

    def admin_teams_settings_setDescription(
        self,
        *,
        team_id: str,
        description: str,
        **kwargs,
    ) -> SlackResponse:
        """Set the description of a given workspace.
        https://api.slack.com/methods/admin.teams.settings.setDescription
        """
        kwargs.update({"team_id": team_id, "description": description})
        return self.api_call("admin.teams.settings.setDescription", params=kwargs)

    def admin_teams_settings_setDiscoverability(
        self,
        *,
        team_id: str,
        discoverability: str,
        **kwargs,
    ) -> SlackResponse:
        """Sets the icon of a workspace.
        https://api.slack.com/methods/admin.teams.settings.setDiscoverability
        """
        kwargs.update({"team_id": team_id, "discoverability": discoverability})
        return self.api_call("admin.teams.settings.setDiscoverability", params=kwargs)

    def admin_teams_settings_setIcon(
        self,
        *,
        team_id: str,
        image_url: str,
        **kwargs,
    ) -> SlackResponse:
        """Sets the icon of a workspace.
        https://api.slack.com/methods/admin.teams.settings.setIcon
        """
        kwargs.update({"team_id": team_id, "image_url": image_url})
        return self.api_call("admin.teams.settings.setIcon", http_verb="GET", params=kwargs)

    def admin_teams_settings_setName(
        self,
        *,
        team_id: str,
        name: str,
        **kwargs,
    ) -> SlackResponse:
        """Sets the icon of a workspace.
        https://api.slack.com/methods/admin.teams.settings.setName
        """
        kwargs.update({"team_id": team_id, "name": name})
        return self.api_call("admin.teams.settings.setName", params=kwargs)

    def admin_usergroups_addChannels(
        self,
        *,
        channel_ids: Union[str, Sequence[str]],
        usergroup_id: str,
        team_id: Optional[str] = None,
        **kwargs,
    ) -> SlackResponse:
        """Add one or more default channels to an IDP group.
        https://api.slack.com/methods/admin.usergroups.addChannels
        """
        kwargs.update({"team_id": team_id, "usergroup_id": usergroup_id})
        if isinstance(channel_ids, (list, tuple)):
            kwargs.update({"channel_ids": ",".join(channel_ids)})
        else:
            kwargs.update({"channel_ids": channel_ids})
        return self.api_call("admin.usergroups.addChannels", params=kwargs)

    def admin_usergroups_addTeams(
        self,
        *,
        usergroup_id: str,
        team_ids: Union[str, Sequence[str]],
        auto_provision: Optional[bool] = None,
        **kwargs,
    ) -> SlackResponse:
        """Associate one or more default workspaces with an organization-wide IDP group.
        https://api.slack.com/methods/admin.usergroups.addTeams
        """
        kwargs.update({"usergroup_id": usergroup_id, "auto_provision": auto_provision})
        if isinstance(team_ids, (list, tuple)):
            kwargs.update({"team_ids": ",".join(team_ids)})
        else:
            kwargs.update({"team_ids": team_ids})
        return self.api_call("admin.usergroups.addTeams", params=kwargs)

    def admin_usergroups_listChannels(
        self,
        *,
        usergroup_id: str,
        include_num_members: Optional[bool] = None,
        team_id: Optional[bool] = None,
        **kwargs,
    ) -> SlackResponse:
        """Add one or more default channels to an IDP group.
        https://api.slack.com/methods/admin.usergroups.listChannels
        """
        kwargs.update(
            {
                "usergroup_id": usergroup_id,
                "include_num_members": include_num_members,
                "team_id": team_id,
            }
        )
        return self.api_call("admin.usergroups.listChannels", params=kwargs)

    def admin_usergroups_removeChannels(
        self,
        *,
        usergroup_id: str,
        channel_ids: Union[str, Sequence[str]],
        **kwargs,
    ) -> SlackResponse:
        """Add one or more default channels to an IDP group.
        https://api.slack.com/methods/admin.usergroups.removeChannels
        """
        kwargs.update({"usergroup_id": usergroup_id})
        if isinstance(channel_ids, (list, tuple)):
            kwargs.update({"channel_ids": ",".join(channel_ids)})
        else:
            kwargs.update({"channel_ids": channel_ids})
        return self.api_call("admin.usergroups.removeChannels", params=kwargs)

    def admin_users_assign(
        self,
        *,
        team_id: str,
        user_id: str,
        channel_ids: Optional[Union[str, Sequence[str]]] = None,
        is_restricted: Optional[bool] = None,
        is_ultra_restricted: Optional[bool] = None,
        **kwargs,
    ) -> SlackResponse:
        """Add an Enterprise user to a workspace.
        https://api.slack.com/methods/admin.users.assign
        """
        kwargs.update(
            {
                "team_id": team_id,
                "user_id": user_id,
                "is_restricted": is_restricted,
                "is_ultra_restricted": is_ultra_restricted,
            }
        )
        if isinstance(channel_ids, (list, tuple)):
            kwargs.update({"channel_ids": ",".join(channel_ids)})
        else:
            kwargs.update({"channel_ids": channel_ids})
        return self.api_call("admin.users.assign", params=kwargs)

    def admin_users_invite(
        self,
        *,
        team_id: str,
        email: str,
        channel_ids: Union[str, Sequence[str]],
        custom_message: Optional[str] = None,
        email_password_policy_enabled: Optional[bool] = None,
        guest_expiration_ts: Optional[Union[str, float]] = None,
        is_restricted: Optional[bool] = None,
        is_ultra_restricted: Optional[bool] = None,
        real_name: Optional[str] = None,
        resend: Optional[bool] = None,
        **kwargs,
    ) -> SlackResponse:
        """Invite a user to a workspace.
        https://api.slack.com/methods/admin.users.invite
        """
        kwargs.update(
            {
                "team_id": team_id,
                "email": email,
                "custom_message": custom_message,
                "email_password_policy_enabled": email_password_policy_enabled,
                "guest_expiration_ts": str(guest_expiration_ts) if guest_expiration_ts is not None else None,
                "is_restricted": is_restricted,
                "is_ultra_restricted": is_ultra_restricted,
                "real_name": real_name,
                "resend": resend,
            }
        )
        if isinstance(channel_ids, (list, tuple)):
            kwargs.update({"channel_ids": ",".join(channel_ids)})
        else:
            kwargs.update({"channel_ids": channel_ids})
        return self.api_call("admin.users.invite", params=kwargs)

    def admin_users_list(
        self,
        *,
        team_id: str,
        include_deactivated_user_workspaces: Optional[bool] = None,
        is_active: Optional[bool] = None,
        cursor: Optional[str] = None,
        limit: Optional[int] = None,
        **kwargs,
    ) -> SlackResponse:
        """List users on a workspace
        https://api.slack.com/methods/admin.users.list
        """
        kwargs.update(
            {
                "team_id": team_id,
                "include_deactivated_user_workspaces": include_deactivated_user_workspaces,
                "is_active": is_active,
                "cursor": cursor,
                "limit": limit,
            }
        )
        return self.api_call("admin.users.list", params=kwargs)

    def admin_users_remove(
        self,
        *,
        team_id: str,
        user_id: str,
        **kwargs,
    ) -> SlackResponse:
        """Remove a user from a workspace.
        https://api.slack.com/methods/admin.users.remove
        """
        kwargs.update({"team_id": team_id, "user_id": user_id})
        return self.api_call("admin.users.remove", params=kwargs)

    def admin_users_setAdmin(
        self,
        *,
        team_id: str,
        user_id: str,
        **kwargs,
    ) -> SlackResponse:
        """Set an existing guest, regular user, or owner to be an admin user.
        https://api.slack.com/methods/admin.users.setAdmin
        """
        kwargs.update({"team_id": team_id, "user_id": user_id})
        return self.api_call("admin.users.setAdmin", params=kwargs)

    def admin_users_setExpiration(
        self,
        *,
        expiration_ts: int,
        user_id: str,
        team_id: Optional[str] = None,
        **kwargs,
    ) -> SlackResponse:
        """Set an expiration for a guest user.
        https://api.slack.com/methods/admin.users.setExpiration
        """
        kwargs.update({"expiration_ts": expiration_ts, "team_id": team_id, "user_id": user_id})
        return self.api_call("admin.users.setExpiration", params=kwargs)

    def admin_users_setOwner(
        self,
        *,
        team_id: str,
        user_id: str,
        **kwargs,
    ) -> SlackResponse:
        """Set an existing guest, regular user, or admin user to be a workspace owner.
        https://api.slack.com/methods/admin.users.setOwner
        """
        kwargs.update({"team_id": team_id, "user_id": user_id})
        return self.api_call("admin.users.setOwner", params=kwargs)

    def admin_users_setRegular(
        self,
        *,
        team_id: str,
        user_id: str,
        **kwargs,
    ) -> SlackResponse:
        """Set an existing guest user, admin user, or owner to be a regular user.
        https://api.slack.com/methods/admin.users.setRegular
        """
        kwargs.update({"team_id": team_id, "user_id": user_id})
        return self.api_call("admin.users.setRegular", params=kwargs)

    def admin_workflows_search(
        self,
        *,
        app_id: Optional[str] = None,
        collaborator_ids: Optional[Union[str, Sequence[str]]] = None,
        cursor: Optional[str] = None,
        limit: Optional[int] = None,
        no_collaborators: Optional[bool] = None,
        num_trigger_ids: Optional[int] = None,
        query: Optional[str] = None,
        sort: Optional[str] = None,
        sort_dir: Optional[str] = None,
        source: Optional[str] = None,
        **kwargs,
    ) -> SlackResponse:
        """Search workflows within the team or enterprise
        https://api.slack.com/methods/admin.workflows.search
        """
        if collaborator_ids is not None:
            if isinstance(collaborator_ids, (list, tuple)):
                kwargs.update({"collaborator_ids": ",".join(collaborator_ids)})
            else:
                kwargs.update({"collaborator_ids": collaborator_ids})
        kwargs.update(
            {
                "app_id": app_id,
                "cursor": cursor,
                "limit": limit,
                "no_collaborators": no_collaborators,
                "num_trigger_ids": num_trigger_ids,
                "query": query,
                "sort": sort,
                "sort_dir": sort_dir,
                "source": source,
            }
        )
        return self.api_call("admin.workflows.search", params=kwargs)

    def admin_workflows_permissions_lookup(
        self,
        *,
        workflow_ids: Union[str, Sequence[str]],
        max_workflow_triggers: Optional[int] = None,
        **kwargs,
    ) -> SlackResponse:
        """Look up the permissions for a set of workflows
        https://api.slack.com/methods/admin.workflows.permissions.lookup
        """
        if isinstance(workflow_ids, (list, tuple)):
            kwargs.update({"workflow_ids": ",".join(workflow_ids)})
        else:
            kwargs.update({"workflow_ids": workflow_ids})
        kwargs.update(
            {
                "max_workflow_triggers": max_workflow_triggers,
            }
        )
        return self.api_call("admin.workflows.permissions.lookup", params=kwargs)

    def admin_workflows_collaborators_add(
        self,
        *,
        collaborator_ids: Union[str, Sequence[str]],
        workflow_ids: Union[str, Sequence[str]],
        **kwargs,
    ) -> SlackResponse:
        """Add collaborators to workflows within the team or enterprise
        https://api.slack.com/methods/admin.workflows.collaborators.add
        """
        if isinstance(collaborator_ids, (list, tuple)):
            kwargs.update({"collaborator_ids": ",".join(collaborator_ids)})
        else:
            kwargs.update({"collaborator_ids": collaborator_ids})
        if isinstance(workflow_ids, (list, tuple)):
            kwargs.update({"workflow_ids": ",".join(workflow_ids)})
        else:
            kwargs.update({"workflow_ids": workflow_ids})
        return self.api_call("admin.workflows.collaborators.add", params=kwargs)

    def admin_workflows_collaborators_remove(
        self,
        *,
        collaborator_ids: Union[str, Sequence[str]],
        workflow_ids: Union[str, Sequence[str]],
        **kwargs,
    ) -> SlackResponse:
        """Remove collaborators from workflows within the team or enterprise
        https://api.slack.com/methods/admin.workflows.collaborators.remove
        """
        if isinstance(collaborator_ids, (list, tuple)):
            kwargs.update({"collaborator_ids": ",".join(collaborator_ids)})
        else:
            kwargs.update({"collaborator_ids": collaborator_ids})
        if isinstance(workflow_ids, (list, tuple)):
            kwargs.update({"workflow_ids": ",".join(workflow_ids)})
        else:
            kwargs.update({"workflow_ids": workflow_ids})
        return self.api_call("admin.workflows.collaborators.remove", params=kwargs)

    def admin_workflows_unpublish(
        self,
        *,
        workflow_ids: Union[str, Sequence[str]],
        **kwargs,
    ) -> SlackResponse:
        """Unpublish workflows within the team or enterprise
        https://api.slack.com/methods/admin.workflows.unpublish
        """
        if isinstance(workflow_ids, (list, tuple)):
            kwargs.update({"workflow_ids": ",".join(workflow_ids)})
        else:
            kwargs.update({"workflow_ids": workflow_ids})
        return self.api_call("admin.workflows.unpublish", params=kwargs)

    def api_test(
        self,
        *,
        error: Optional[str] = None,
        **kwargs,
    ) -> SlackResponse:
        """Checks API calling code.
        https://api.slack.com/methods/api.test
        """
        kwargs.update({"error": error})
        return self.api_call("api.test", params=kwargs)

    def apps_connections_open(
        self,
        *,
        app_token: str,
        **kwargs,
    ) -> SlackResponse:
        """Generate a temporary Socket Mode WebSocket URL that your app can connect to
        in order to receive events and interactive payloads
        https://api.slack.com/methods/apps.connections.open
        """
        kwargs.update({"token": app_token})
        return self.api_call("apps.connections.open", http_verb="POST", params=kwargs)

    def apps_event_authorizations_list(
        self,
        *,
        event_context: str,
        cursor: Optional[str] = None,
        limit: Optional[int] = None,
        **kwargs,
    ) -> SlackResponse:
        """Get a list of authorizations for the given event context.
        Each authorization represents an app installation that the event is visible to.
        https://api.slack.com/methods/apps.event.authorizations.list
        """
        kwargs.update({"event_context": event_context, "cursor": cursor, "limit": limit})
        return self.api_call("apps.event.authorizations.list", params=kwargs)

    def apps_uninstall(
        self,
        *,
        client_id: str,
        client_secret: str,
        **kwargs,
    ) -> SlackResponse:
        """Uninstalls your app from a workspace.
        https://api.slack.com/methods/apps.uninstall
        """
        kwargs.update({"client_id": client_id, "client_secret": client_secret})
        return self.api_call("apps.uninstall", params=kwargs)

    def apps_manifest_create(
        self,
        *,
        manifest: Union[str, Dict[str, Any]],
        **kwargs,
    ) -> SlackResponse:
        """Create an app from an app manifest
        https://api.slack.com/methods/apps.manifest.create
        """
        if isinstance(manifest, str):
            kwargs.update({"manifest": manifest})
        else:
            kwargs.update({"manifest": json.dumps(manifest)})
        return self.api_call("apps.manifest.create", params=kwargs)

    def apps_manifest_delete(
        self,
        *,
        app_id: str,
        **kwargs,
    ) -> SlackResponse:
        """Permanently deletes an app created through app manifests
        https://api.slack.com/methods/apps.manifest.delete
        """
        kwargs.update({"app_id": app_id})
        return self.api_call("apps.manifest.delete", params=kwargs)

    def apps_manifest_export(
        self,
        *,
        app_id: str,
        **kwargs,
    ) -> SlackResponse:
        """Export an app manifest from an existing app
        https://api.slack.com/methods/apps.manifest.export
        """
        kwargs.update({"app_id": app_id})
        return self.api_call("apps.manifest.export", params=kwargs)

    def apps_manifest_update(
        self,
        *,
        app_id: str,
        manifest: Union[str, Dict[str, Any]],
        **kwargs,
    ) -> SlackResponse:
        """Update an app from an app manifest
        https://api.slack.com/methods/apps.manifest.update
        """
        if isinstance(manifest, str):
            kwargs.update({"manifest": manifest})
        else:
            kwargs.update({"manifest": json.dumps(manifest)})
        kwargs.update({"app_id": app_id})
        return self.api_call("apps.manifest.update", params=kwargs)

    def apps_manifest_validate(
        self,
        *,
        manifest: Union[str, Dict[str, Any]],
        app_id: Optional[str] = None,
        **kwargs,
    ) -> SlackResponse:
        """Validate an app manifest
        https://api.slack.com/methods/apps.manifest.validate
        """
        if isinstance(manifest, str):
            kwargs.update({"manifest": manifest})
        else:
            kwargs.update({"manifest": json.dumps(manifest)})
        kwargs.update({"app_id": app_id})
        return self.api_call("apps.manifest.validate", params=kwargs)

    def tooling_tokens_rotate(
        self,
        *,
        refresh_token: str,
        **kwargs,
    ) -> SlackResponse:
        """Exchanges a refresh token for a new app configuration token
        https://api.slack.com/methods/tooling.tokens.rotate
        """
        kwargs.update({"refresh_token": refresh_token})
        return self.api_call("tooling.tokens.rotate", params=kwargs)

    def assistant_threads_setStatus(
        self,
        *,
        channel_id: str,
        thread_ts: str,
        status: str,
        **kwargs,
    ) -> SlackResponse:
        """Revokes a token.
        https://api.slack.com/methods/assistant.threads.setStatus
        """
        kwargs.update({"channel_id": channel_id, "thread_ts": thread_ts, "status": status})
        return self.api_call("assistant.threads.setStatus", params=kwargs)

    def assistant_threads_setTitle(
        self,
        *,
        channel_id: str,
        thread_ts: str,
        title: str,
        **kwargs,
    ) -> SlackResponse:
        """Revokes a token.
        https://api.slack.com/methods/assistant.threads.setTitle
        """
        kwargs.update({"channel_id": channel_id, "thread_ts": thread_ts, "title": title})
        return self.api_call("assistant.threads.setTitle", params=kwargs)

    def assistant_threads_setSuggestedPrompts(
        self,
        *,
        channel_id: str,
        thread_ts: str,
        title: Optional[str] = None,
        prompts: List[Dict[str, str]],
        **kwargs,
    ) -> SlackResponse:
        """Revokes a token.
        https://api.slack.com/methods/assistant.threads.setSuggestedPrompts
        """
        kwargs.update({"channel_id": channel_id, "thread_ts": thread_ts, "prompts": prompts})
        if title is not None:
            kwargs.update({"title": title})
        return self.api_call("assistant.threads.setSuggestedPrompts", json=kwargs)

    def auth_revoke(
        self,
        *,
        test: Optional[bool] = None,
        **kwargs,
    ) -> SlackResponse:
        """Revokes a token.
        https://api.slack.com/methods/auth.revoke
        """
        kwargs.update({"test": test})
        return self.api_call("auth.revoke", http_verb="GET", params=kwargs)

    def auth_test(
        self,
        **kwargs,
    ) -> SlackResponse:
        """Checks authentication & identity.
        https://api.slack.com/methods/auth.test
        """
        return self.api_call("auth.test", params=kwargs)

    def auth_teams_list(
        self,
        cursor: Optional[str] = None,
        limit: Optional[int] = None,
        include_icon: Optional[bool] = None,
        **kwargs,
    ) -> SlackResponse:
        """List the workspaces a token can access.
        https://api.slack.com/methods/auth.teams.list
        """
        kwargs.update({"cursor": cursor, "limit": limit, "include_icon": include_icon})
        return self.api_call("auth.teams.list", params=kwargs)

    def bookmarks_add(
        self,
        *,
        channel_id: str,
        title: str,
        type: str,
        emoji: Optional[str] = None,
        entity_id: Optional[str] = None,
        link: Optional[str] = None,  # include when type is 'link'
        parent_id: Optional[str] = None,
        **kwargs,
    ) -> SlackResponse:
        """Add bookmark to a channel.
        https://api.slack.com/methods/bookmarks.add
        """
        kwargs.update(
            {
                "channel_id": channel_id,
                "title": title,
                "type": type,
                "emoji": emoji,
                "entity_id": entity_id,
                "link": link,
                "parent_id": parent_id,
            }
        )
        return self.api_call("bookmarks.add", http_verb="POST", params=kwargs)

    def bookmarks_edit(
        self,
        *,
        bookmark_id: str,
        channel_id: str,
        emoji: Optional[str] = None,
        link: Optional[str] = None,
        title: Optional[str] = None,
        **kwargs,
    ) -> SlackResponse:
        """Edit bookmark.
        https://api.slack.com/methods/bookmarks.edit
        """
        kwargs.update(
            {
                "bookmark_id": bookmark_id,
                "channel_id": channel_id,
                "emoji": emoji,
                "link": link,
                "title": title,
            }
        )
        return self.api_call("bookmarks.edit", http_verb="POST", params=kwargs)

    def bookmarks_list(
        self,
        *,
        channel_id: str,
        **kwargs,
    ) -> SlackResponse:
        """List bookmark for the channel.
        https://api.slack.com/methods/bookmarks.list
        """
        kwargs.update({"channel_id": channel_id})
        return self.api_call("bookmarks.list", http_verb="POST", params=kwargs)

    def bookmarks_remove(
        self,
        *,
        bookmark_id: str,
        channel_id: str,
        **kwargs,
    ) -> SlackResponse:
        """Remove bookmark from the channel.
        https://api.slack.com/methods/bookmarks.remove
        """
        kwargs.update({"bookmark_id": bookmark_id, "channel_id": channel_id})
        return self.api_call("bookmarks.remove", http_verb="POST", params=kwargs)

    def bots_info(
        self,
        *,
        bot: Optional[str] = None,
        team_id: Optional[str] = None,
        **kwargs,
    ) -> SlackResponse:
        """Gets information about a bot user.
        https://api.slack.com/methods/bots.info
        """
        kwargs.update({"bot": bot, "team_id": team_id})
        return self.api_call("bots.info", http_verb="GET", params=kwargs)

    def calls_add(
        self,
        *,
        external_unique_id: str,
        join_url: str,
        created_by: Optional[str] = None,
        date_start: Optional[int] = None,
        desktop_app_join_url: Optional[str] = None,
        external_display_id: Optional[str] = None,
        title: Optional[str] = None,
        users: Optional[Union[str, Sequence[Dict[str, str]]]] = None,
        **kwargs,
    ) -> SlackResponse:
        """Registers a new Call.
        https://api.slack.com/methods/calls.add
        """
        kwargs.update(
            {
                "external_unique_id": external_unique_id,
                "join_url": join_url,
                "created_by": created_by,
                "date_start": date_start,
                "desktop_app_join_url": desktop_app_join_url,
                "external_display_id": external_display_id,
                "title": title,
            }
        )
        _update_call_participants(
            kwargs,
            users if users is not None else kwargs.get("users"),  # type: ignore[arg-type]
        )
        return self.api_call("calls.add", http_verb="POST", params=kwargs)

    def calls_end(
        self,
        *,
        id: str,
        duration: Optional[int] = None,
        **kwargs,
    ) -> SlackResponse:
        """Ends a Call.
        https://api.slack.com/methods/calls.end
        """
        kwargs.update({"id": id, "duration": duration})
        return self.api_call("calls.end", http_verb="POST", params=kwargs)

    def calls_info(
        self,
        *,
        id: str,
        **kwargs,
    ) -> SlackResponse:
        """Returns information about a Call.
        https://api.slack.com/methods/calls.info
        """
        kwargs.update({"id": id})
        return self.api_call("calls.info", http_verb="POST", params=kwargs)

    def calls_participants_add(
        self,
        *,
        id: str,
        users: Union[str, Sequence[Dict[str, str]]],
        **kwargs,
    ) -> SlackResponse:
        """Registers new participants added to a Call.
        https://api.slack.com/methods/calls.participants.add
        """
        kwargs.update({"id": id})
        _update_call_participants(kwargs, users)
        return self.api_call("calls.participants.add", http_verb="POST", params=kwargs)

    def calls_participants_remove(
        self,
        *,
        id: str,
        users: Union[str, Sequence[Dict[str, str]]],
        **kwargs,
    ) -> SlackResponse:
        """Registers participants removed from a Call.
        https://api.slack.com/methods/calls.participants.remove
        """
        kwargs.update({"id": id})
        _update_call_participants(kwargs, users)
        return self.api_call("calls.participants.remove", http_verb="POST", params=kwargs)

    def calls_update(
        self,
        *,
        id: str,
        desktop_app_join_url: Optional[str] = None,
        join_url: Optional[str] = None,
        title: Optional[str] = None,
        **kwargs,
    ) -> SlackResponse:
        """Updates information about a Call.
        https://api.slack.com/methods/calls.update
        """
        kwargs.update(
            {
                "id": id,
                "desktop_app_join_url": desktop_app_join_url,
                "join_url": join_url,
                "title": title,
            }
        )
        return self.api_call("calls.update", http_verb="POST", params=kwargs)

    def canvases_create(
        self,
        *,
        title: Optional[str] = None,
        document_content: Dict[str, str],
        **kwargs,
    ) -> SlackResponse:
        """Create Canvas for a user
        https://api.slack.com/methods/canvases.create
        """
        kwargs.update({"title": title, "document_content": document_content})
        return self.api_call("canvases.create", json=kwargs)

    def canvases_edit(
        self,
        *,
        canvas_id: str,
        changes: Sequence[Dict[str, Any]],
        **kwargs,
    ) -> SlackResponse:
        """Update an existing canvas
        https://api.slack.com/methods/canvases.edit
        """
        kwargs.update({"canvas_id": canvas_id, "changes": changes})
        return self.api_call("canvases.edit", json=kwargs)

    def canvases_delete(
        self,
        *,
        canvas_id: str,
        **kwargs,
    ) -> SlackResponse:
        """Deletes a canvas
        https://api.slack.com/methods/canvases.delete
        """
        kwargs.update({"canvas_id": canvas_id})
        return self.api_call("canvases.delete", params=kwargs)

    def canvases_access_set(
        self,
        *,
        canvas_id: str,
        access_level: str,
        channel_ids: Optional[Union[Sequence[str], str]] = None,
        user_ids: Optional[Union[Sequence[str], str]] = None,
        **kwargs,
    ) -> SlackResponse:
        """Sets the access level to a canvas for specified entities
        https://api.slack.com/methods/canvases.access.set
        """
        kwargs.update({"canvas_id": canvas_id, "access_level": access_level})
        if channel_ids is not None:
            if isinstance(channel_ids, (list, tuple)):
                kwargs.update({"channel_ids": ",".join(channel_ids)})
            else:
                kwargs.update({"channel_ids": channel_ids})
        if user_ids is not None:
            if isinstance(user_ids, (list, tuple)):
                kwargs.update({"user_ids": ",".join(user_ids)})
            else:
                kwargs.update({"user_ids": user_ids})

        return self.api_call("canvases.access.set", params=kwargs)

    def canvases_access_delete(
        self,
        *,
        canvas_id: str,
        channel_ids: Optional[Union[Sequence[str], str]] = None,
        user_ids: Optional[Union[Sequence[str], str]] = None,
        **kwargs,
    ) -> SlackResponse:
        """Create a Channel Canvas for a channel
        https://api.slack.com/methods/canvases.access.delete
        """
        kwargs.update({"canvas_id": canvas_id})
        if channel_ids is not None:
            if isinstance(channel_ids, (list, tuple)):
                kwargs.update({"channel_ids": ",".join(channel_ids)})
            else:
                kwargs.update({"channel_ids": channel_ids})
        if user_ids is not None:
            if isinstance(user_ids, (list, tuple)):
                kwargs.update({"user_ids": ",".join(user_ids)})
            else:
                kwargs.update({"user_ids": user_ids})
        return self.api_call("canvases.access.delete", params=kwargs)

    def canvases_sections_lookup(
        self,
        *,
        canvas_id: str,
        criteria: Dict[str, Any],
        **kwargs,
    ) -> SlackResponse:
        """Find sections matching the provided criteria
        https://api.slack.com/methods/canvases.sections.lookup
        """
        kwargs.update({"canvas_id": canvas_id, "criteria": json.dumps(criteria)})
        return self.api_call("canvases.sections.lookup", params=kwargs)

    # --------------------------
    # Deprecated: channels.*
    # You can use conversations.* APIs instead.
    # https://api.slack.com/changelog/2020-01-deprecating-antecedents-to-the-conversations-api
    # --------------------------

    def channels_archive(
        self,
        *,
        channel: str,
        **kwargs,
    ) -> SlackResponse:
        """Archives a channel."""
        kwargs.update({"channel": channel})
        kwargs = _remove_none_values(kwargs)
        return self.api_call("channels.archive", json=kwargs)

    def channels_create(
        self,
        *,
        name: str,
        **kwargs,
    ) -> SlackResponse:
        """Creates a channel."""
        kwargs.update({"name": name})
        kwargs = _remove_none_values(kwargs)
        return self.api_call("channels.create", json=kwargs)

    def channels_history(
        self,
        *,
        channel: str,
        **kwargs,
    ) -> SlackResponse:
        """Fetches history of messages and events from a channel."""
        kwargs.update({"channel": channel})
        return self.api_call("channels.history", http_verb="GET", params=kwargs)

    def channels_info(
        self,
        *,
        channel: str,
        **kwargs,
    ) -> SlackResponse:
        """Gets information about a channel."""
        kwargs.update({"channel": channel})
        return self.api_call("channels.info", http_verb="GET", params=kwargs)

    def channels_invite(
        self,
        *,
        channel: str,
        user: str,
        **kwargs,
    ) -> SlackResponse:
        """Invites a user to a channel."""
        kwargs.update({"channel": channel, "user": user})
        kwargs = _remove_none_values(kwargs)
        return self.api_call("channels.invite", json=kwargs)

    def channels_join(
        self,
        *,
        name: str,
        **kwargs,
    ) -> SlackResponse:
        """Joins a channel, creating it if needed."""
        kwargs.update({"name": name})
        kwargs = _remove_none_values(kwargs)
        return self.api_call("channels.join", json=kwargs)

    def channels_kick(
        self,
        *,
        channel: str,
        user: str,
        **kwargs,
    ) -> SlackResponse:
        """Removes a user from a channel."""
        kwargs.update({"channel": channel, "user": user})
        kwargs = _remove_none_values(kwargs)
        return self.api_call("channels.kick", json=kwargs)

    def channels_leave(
        self,
        *,
        channel: str,
        **kwargs,
    ) -> SlackResponse:
        """Leaves a channel."""
        kwargs.update({"channel": channel})
        kwargs = _remove_none_values(kwargs)
        return self.api_call("channels.leave", json=kwargs)

    def channels_list(
        self,
        **kwargs,
    ) -> SlackResponse:
        """Lists all channels in a Slack team."""
        return self.api_call("channels.list", http_verb="GET", params=kwargs)

    def channels_mark(
        self,
        *,
        channel: str,
        ts: str,
        **kwargs,
    ) -> SlackResponse:
        """Sets the read cursor in a channel."""
        kwargs.update({"channel": channel, "ts": ts})
        kwargs = _remove_none_values(kwargs)
        return self.api_call("channels.mark", json=kwargs)

    def channels_rename(
        self,
        *,
        channel: str,
        name: str,
        **kwargs,
    ) -> SlackResponse:
        """Renames a channel."""
        kwargs.update({"channel": channel, "name": name})
        kwargs = _remove_none_values(kwargs)
        return self.api_call("channels.rename", json=kwargs)

    def channels_replies(
        self,
        *,
        channel: str,
        thread_ts: str,
        **kwargs,
    ) -> SlackResponse:
        """Retrieve a thread of messages posted to a channel"""
        kwargs.update({"channel": channel, "thread_ts": thread_ts})
        return self.api_call("channels.replies", http_verb="GET", params=kwargs)

    def channels_setPurpose(
        self,
        *,
        channel: str,
        purpose: str,
        **kwargs,
    ) -> SlackResponse:
        """Sets the purpose for a channel."""
        kwargs.update({"channel": channel, "purpose": purpose})
        kwargs = _remove_none_values(kwargs)
        return self.api_call("channels.setPurpose", json=kwargs)

    def channels_setTopic(
        self,
        *,
        channel: str,
        topic: str,
        **kwargs,
    ) -> SlackResponse:
        """Sets the topic for a channel."""
        kwargs.update({"channel": channel, "topic": topic})
        kwargs = _remove_none_values(kwargs)
        return self.api_call("channels.setTopic", json=kwargs)

    def channels_unarchive(
        self,
        *,
        channel: str,
        **kwargs,
    ) -> SlackResponse:
        """Unarchives a channel."""
        kwargs.update({"channel": channel})
        kwargs = _remove_none_values(kwargs)
        return self.api_call("channels.unarchive", json=kwargs)

    # --------------------------

    def chat_delete(
        self,
        *,
        channel: str,
        ts: str,
        as_user: Optional[bool] = None,
        **kwargs,
    ) -> SlackResponse:
        """Deletes a message.
        https://api.slack.com/methods/chat.delete
        """
        kwargs.update({"channel": channel, "ts": ts, "as_user": as_user})
        return self.api_call("chat.delete", params=kwargs)

    def chat_deleteScheduledMessage(
        self,
        *,
        channel: str,
        scheduled_message_id: str,
        as_user: Optional[bool] = None,
        **kwargs,
    ) -> SlackResponse:
        """Deletes a scheduled message.
        https://api.slack.com/methods/chat.deleteScheduledMessage
        """
        kwargs.update(
            {
                "channel": channel,
                "scheduled_message_id": scheduled_message_id,
                "as_user": as_user,
            }
        )
        return self.api_call("chat.deleteScheduledMessage", params=kwargs)

    def chat_getPermalink(
        self,
        *,
        channel: str,
        message_ts: str,
        **kwargs,
    ) -> SlackResponse:
        """Retrieve a permalink URL for a specific extant message
        https://api.slack.com/methods/chat.getPermalink
        """
        kwargs.update({"channel": channel, "message_ts": message_ts})
        return self.api_call("chat.getPermalink", http_verb="GET", params=kwargs)

    def chat_meMessage(
        self,
        *,
        channel: str,
        text: str,
        **kwargs,
    ) -> SlackResponse:
        """Share a me message into a channel.
        https://api.slack.com/methods/chat.meMessage
        """
        kwargs.update({"channel": channel, "text": text})
        return self.api_call("chat.meMessage", params=kwargs)

    def chat_postEphemeral(
        self,
        *,
        channel: str,
        user: str,
        text: Optional[str] = None,
        as_user: Optional[bool] = None,
        attachments: Optional[Union[str, Sequence[Union[Dict, Attachment]]]] = None,
        blocks: Optional[Union[str, Sequence[Union[Dict, Block]]]] = None,
        thread_ts: Optional[str] = None,
        icon_emoji: Optional[str] = None,
        icon_url: Optional[str] = None,
        link_names: Optional[bool] = None,
        username: Optional[str] = None,
        parse: Optional[str] = None,
        markdown_text: Optional[str] = None,
        **kwargs,
    ) -> SlackResponse:
        """Sends an ephemeral message to a user in a channel.
        https://api.slack.com/methods/chat.postEphemeral
        """
        kwargs.update(
            {
                "channel": channel,
                "user": user,
                "text": text,
                "as_user": as_user,
                "attachments": attachments,
                "blocks": blocks,
                "thread_ts": thread_ts,
                "icon_emoji": icon_emoji,
                "icon_url": icon_url,
                "link_names": link_names,
                "username": username,
                "parse": parse,
                "markdown_text": markdown_text,
            }
        )
        _parse_web_class_objects(kwargs)
        kwargs = _remove_none_values(kwargs)
        _warn_if_message_text_content_is_missing("chat.postEphemeral", kwargs)
        # NOTE: intentionally using json over params for the API methods using blocks/attachments
        return self.api_call("chat.postEphemeral", json=kwargs)

    def chat_postMessage(
        self,
        *,
        channel: str,
        text: Optional[str] = None,
        as_user: Optional[bool] = None,
        attachments: Optional[Union[str, Sequence[Union[Dict, Attachment]]]] = None,
        blocks: Optional[Union[str, Sequence[Union[Dict, Block]]]] = None,
        thread_ts: Optional[str] = None,
        reply_broadcast: Optional[bool] = None,
        unfurl_links: Optional[bool] = None,
        unfurl_media: Optional[bool] = None,
        container_id: Optional[str] = None,
        icon_emoji: Optional[str] = None,
        icon_url: Optional[str] = None,
        mrkdwn: Optional[bool] = None,
        link_names: Optional[bool] = None,
        username: Optional[str] = None,
        parse: Optional[str] = None,  # none, full
        metadata: Optional[Union[Dict, Metadata]] = None,
        markdown_text: Optional[str] = None,
        **kwargs,
    ) -> SlackResponse:
        """Sends a message to a channel.
        https://api.slack.com/methods/chat.postMessage
        """
        kwargs.update(
            {
                "channel": channel,
                "text": text,
                "as_user": as_user,
                "attachments": attachments,
                "blocks": blocks,
                "thread_ts": thread_ts,
                "reply_broadcast": reply_broadcast,
                "unfurl_links": unfurl_links,
                "unfurl_media": unfurl_media,
                "container_id": container_id,
                "icon_emoji": icon_emoji,
                "icon_url": icon_url,
                "mrkdwn": mrkdwn,
                "link_names": link_names,
                "username": username,
                "parse": parse,
                "metadata": metadata,
                "markdown_text": markdown_text,
            }
        )
        _parse_web_class_objects(kwargs)
        kwargs = _remove_none_values(kwargs)
        _warn_if_message_text_content_is_missing("chat.postMessage", kwargs)
        # NOTE: intentionally using json over params for the API methods using blocks/attachments
        return self.api_call("chat.postMessage", json=kwargs)

    def chat_scheduleMessage(
        self,
        *,
        channel: str,
        post_at: Union[str, int],
        text: Optional[str] = None,
        as_user: Optional[bool] = None,
        attachments: Optional[Union[str, Sequence[Union[Dict, Attachment]]]] = None,
        blocks: Optional[Union[str, Sequence[Union[Dict, Block]]]] = None,
        thread_ts: Optional[str] = None,
        parse: Optional[str] = None,
        reply_broadcast: Optional[bool] = None,
        unfurl_links: Optional[bool] = None,
        unfurl_media: Optional[bool] = None,
        link_names: Optional[bool] = None,
        metadata: Optional[Union[Dict, Metadata]] = None,
        markdown_text: Optional[str] = None,
        **kwargs,
    ) -> SlackResponse:
        """Schedules a message.
        https://api.slack.com/methods/chat.scheduleMessage
        """
        kwargs.update(
            {
                "channel": channel,
                "post_at": post_at,
                "text": text,
                "as_user": as_user,
                "attachments": attachments,
                "blocks": blocks,
                "thread_ts": thread_ts,
                "reply_broadcast": reply_broadcast,
                "parse": parse,
                "unfurl_links": unfurl_links,
                "unfurl_media": unfurl_media,
                "link_names": link_names,
                "metadata": metadata,
                "markdown_text": markdown_text,
            }
        )
        _parse_web_class_objects(kwargs)
        kwargs = _remove_none_values(kwargs)
        _warn_if_message_text_content_is_missing("chat.scheduleMessage", kwargs)
        # NOTE: intentionally using json over params for the API methods using blocks/attachments
        return self.api_call("chat.scheduleMessage", json=kwargs)

    def chat_unfurl(
        self,
        *,
        channel: Optional[str] = None,
        ts: Optional[str] = None,
        source: Optional[str] = None,
        unfurl_id: Optional[str] = None,
        unfurls: Optional[Dict[str, Dict]] = None,  # or user_auth_*
        user_auth_blocks: Optional[Union[str, Sequence[Union[Dict, Block]]]] = None,
        user_auth_message: Optional[str] = None,
        user_auth_required: Optional[bool] = None,
        user_auth_url: Optional[str] = None,
        **kwargs,
    ) -> SlackResponse:
        """Provide custom unfurl behavior for user-posted URLs.
        https://api.slack.com/methods/chat.unfurl
        """
        kwargs.update(
            {
                "channel": channel,
                "ts": ts,
                "source": source,
                "unfurl_id": unfurl_id,
                "unfurls": unfurls,
                "user_auth_blocks": user_auth_blocks,
                "user_auth_message": user_auth_message,
                "user_auth_required": user_auth_required,
                "user_auth_url": user_auth_url,
            }
        )
        _parse_web_class_objects(kwargs)  # for user_auth_blocks
        kwargs = _remove_none_values(kwargs)
        # NOTE: intentionally using json over params for API methods using blocks/attachments
        return self.api_call("chat.unfurl", json=kwargs)

    def chat_update(
        self,
        *,
        channel: str,
        ts: str,
        text: Optional[str] = None,
        attachments: Optional[Union[str, Sequence[Union[Dict, Attachment]]]] = None,
        blocks: Optional[Union[str, Sequence[Union[Dict, Block]]]] = None,
        as_user: Optional[bool] = None,
        file_ids: Optional[Union[str, Sequence[str]]] = None,
        link_names: Optional[bool] = None,
        parse: Optional[str] = None,  # none, full
        reply_broadcast: Optional[bool] = None,
        metadata: Optional[Union[Dict, Metadata]] = None,
        markdown_text: Optional[str] = None,
        **kwargs,
    ) -> SlackResponse:
        """Updates a message in a channel.
        https://api.slack.com/methods/chat.update
        """
        kwargs.update(
            {
                "channel": channel,
                "ts": ts,
                "text": text,
                "attachments": attachments,
                "blocks": blocks,
                "as_user": as_user,
                "link_names": link_names,
                "parse": parse,
                "reply_broadcast": reply_broadcast,
                "metadata": metadata,
                "markdown_text": markdown_text,
            }
        )
        if isinstance(file_ids, (list, tuple)):
            kwargs.update({"file_ids": ",".join(file_ids)})
        else:
            kwargs.update({"file_ids": file_ids})
        _parse_web_class_objects(kwargs)
        kwargs = _remove_none_values(kwargs)
        _warn_if_message_text_content_is_missing("chat.update", kwargs)
        # NOTE: intentionally using json over params for API methods using blocks/attachments
        return self.api_call("chat.update", json=kwargs)

    def chat_scheduledMessages_list(
        self,
        *,
        channel: Optional[str] = None,
        cursor: Optional[str] = None,
        latest: Optional[str] = None,
        limit: Optional[int] = None,
        oldest: Optional[str] = None,
        team_id: Optional[str] = None,
        **kwargs,
    ) -> SlackResponse:
        """Lists all scheduled messages.
        https://api.slack.com/methods/chat.scheduledMessages.list
        """
        kwargs.update(
            {
                "channel": channel,
                "cursor": cursor,
                "latest": latest,
                "limit": limit,
                "oldest": oldest,
                "team_id": team_id,
            }
        )
        return self.api_call("chat.scheduledMessages.list", params=kwargs)

    def conversations_acceptSharedInvite(
        self,
        *,
        channel_name: str,
        channel_id: Optional[str] = None,
        invite_id: Optional[str] = None,
        free_trial_accepted: Optional[bool] = None,
        is_private: Optional[bool] = None,
        team_id: Optional[str] = None,
        **kwargs,
    ) -> SlackResponse:
        """Accepts an invitation to a Slack Connect channel.
        https://api.slack.com/methods/conversations.acceptSharedInvite
        """
        if channel_id is None and invite_id is None:
            raise e.SlackRequestError("Either channel_id or invite_id must be provided.")
        kwargs.update(
            {
                "channel_name": channel_name,
                "channel_id": channel_id,
                "invite_id": invite_id,
                "free_trial_accepted": free_trial_accepted,
                "is_private": is_private,
                "team_id": team_id,
            }
        )
        return self.api_call("conversations.acceptSharedInvite", http_verb="POST", params=kwargs)

    def conversations_approveSharedInvite(
        self,
        *,
        invite_id: str,
        target_team: Optional[str] = None,
        **kwargs,
    ) -> SlackResponse:
        """Approves an invitation to a Slack Connect channel.
        https://api.slack.com/methods/conversations.approveSharedInvite
        """
        kwargs.update({"invite_id": invite_id, "target_team": target_team})
        return self.api_call("conversations.approveSharedInvite", http_verb="POST", params=kwargs)

    def conversations_archive(
        self,
        *,
        channel: str,
        **kwargs,
    ) -> SlackResponse:
        """Archives a conversation.
        https://api.slack.com/methods/conversations.archive
        """
        kwargs.update({"channel": channel})
        return self.api_call("conversations.archive", params=kwargs)

    def conversations_close(
        self,
        *,
        channel: str,
        **kwargs,
    ) -> SlackResponse:
        """Closes a direct message or multi-person direct message.
        https://api.slack.com/methods/conversations.close
        """
        kwargs.update({"channel": channel})
        return self.api_call("conversations.close", params=kwargs)

    def conversations_create(
        self,
        *,
        name: str,
        is_private: Optional[bool] = None,
        team_id: Optional[str] = None,
        **kwargs,
    ) -> SlackResponse:
        """Initiates a public or private channel-based conversation
        https://api.slack.com/methods/conversations.create
        """
        kwargs.update({"name": name, "is_private": is_private, "team_id": team_id})
        return self.api_call("conversations.create", params=kwargs)

    def conversations_declineSharedInvite(
        self,
        *,
        invite_id: str,
        target_team: Optional[str] = None,
        **kwargs,
    ) -> SlackResponse:
        """Declines a Slack Connect channel invite.
        https://api.slack.com/methods/conversations.declineSharedInvite
        """
        kwargs.update({"invite_id": invite_id, "target_team": target_team})
        return self.api_call("conversations.declineSharedInvite", http_verb="GET", params=kwargs)

    def conversations_externalInvitePermissions_set(
        self, *, action: str, channel: str, target_team: str, **kwargs
    ) -> SlackResponse:
        """Sets a team in a shared External Limited channel to a shared Slack Connect channel or vice versa.
        https://api.slack.com/methods/conversations.externalInvitePermissions.set
        """
        kwargs.update(
            {
                "action": action,
                "channel": channel,
                "target_team": target_team,
            }
        )
        return self.api_call("conversations.externalInvitePermissions.set", params=kwargs)

    def conversations_history(
        self,
        *,
        channel: str,
        cursor: Optional[str] = None,
        inclusive: Optional[bool] = None,
        include_all_metadata: Optional[bool] = None,
        latest: Optional[str] = None,
        limit: Optional[int] = None,
        oldest: Optional[str] = None,
        **kwargs,
    ) -> SlackResponse:
        """Fetches a conversation's history of messages and events.
        https://api.slack.com/methods/conversations.history
        """
        kwargs.update(
            {
                "channel": channel,
                "cursor": cursor,
                "inclusive": inclusive,
                "include_all_metadata": include_all_metadata,
                "limit": limit,
                "latest": latest,
                "oldest": oldest,
            }
        )
        return self.api_call("conversations.history", http_verb="GET", params=kwargs)

    def conversations_info(
        self,
        *,
        channel: str,
        include_locale: Optional[bool] = None,
        include_num_members: Optional[bool] = None,
        **kwargs,
    ) -> SlackResponse:
        """Retrieve information about a conversation.
        https://api.slack.com/methods/conversations.info
        """
        kwargs.update(
            {
                "channel": channel,
                "include_locale": include_locale,
                "include_num_members": include_num_members,
            }
        )
        return self.api_call("conversations.info", http_verb="GET", params=kwargs)

    def conversations_invite(
        self,
        *,
        channel: str,
        users: Union[str, Sequence[str]],
        force: Optional[bool] = None,
        **kwargs,
    ) -> SlackResponse:
        """Invites users to a channel.
        https://api.slack.com/methods/conversations.invite
        """
        kwargs.update(
            {
                "channel": channel,
                "force": force,
            }
        )
        if isinstance(users, (list, tuple)):
            kwargs.update({"users": ",".join(users)})
        else:
            kwargs.update({"users": users})
        return self.api_call("conversations.invite", params=kwargs)

    def conversations_inviteShared(
        self,
        *,
        channel: str,
        emails: Optional[Union[str, Sequence[str]]] = None,
        user_ids: Optional[Union[str, Sequence[str]]] = None,
        **kwargs,
    ) -> SlackResponse:
        """Sends an invitation to a Slack Connect channel.
        https://api.slack.com/methods/conversations.inviteShared
        """
        if emails is None and user_ids is None:
            raise e.SlackRequestError("Either emails or user ids must be provided.")
        kwargs.update({"channel": channel})
        if isinstance(emails, (list, tuple)):
            kwargs.update({"emails": ",".join(emails)})
        else:
            kwargs.update({"emails": emails})
        if isinstance(user_ids, (list, tuple)):
            kwargs.update({"user_ids": ",".join(user_ids)})
        else:
            kwargs.update({"user_ids": user_ids})
        return self.api_call("conversations.inviteShared", http_verb="GET", params=kwargs)

    def conversations_join(
        self,
        *,
        channel: str,
        **kwargs,
    ) -> SlackResponse:
        """Joins an existing conversation.
        https://api.slack.com/methods/conversations.join
        """
        kwargs.update({"channel": channel})
        return self.api_call("conversations.join", params=kwargs)

    def conversations_kick(
        self,
        *,
        channel: str,
        user: str,
        **kwargs,
    ) -> SlackResponse:
        """Removes a user from a conversation.
        https://api.slack.com/methods/conversations.kick
        """
        kwargs.update({"channel": channel, "user": user})
        return self.api_call("conversations.kick", params=kwargs)

    def conversations_leave(
        self,
        *,
        channel: str,
        **kwargs,
    ) -> SlackResponse:
        """Leaves a conversation.
        https://api.slack.com/methods/conversations.leave
        """
        kwargs.update({"channel": channel})
        return self.api_call("conversations.leave", params=kwargs)

    def conversations_list(
        self,
        *,
        cursor: Optional[str] = None,
        exclude_archived: Optional[bool] = None,
        limit: Optional[int] = None,
        team_id: Optional[str] = None,
        types: Optional[Union[str, Sequence[str]]] = None,
        **kwargs,
    ) -> SlackResponse:
        """Lists all channels in a Slack team.
        https://api.slack.com/methods/conversations.list
        """
        kwargs.update(
            {
                "cursor": cursor,
                "exclude_archived": exclude_archived,
                "limit": limit,
                "team_id": team_id,
            }
        )
        if isinstance(types, (list, tuple)):
            kwargs.update({"types": ",".join(types)})
        else:
            kwargs.update({"types": types})
        return self.api_call("conversations.list", http_verb="GET", params=kwargs)

    def conversations_listConnectInvites(
        self,
        *,
        count: Optional[int] = None,
        cursor: Optional[str] = None,
        team_id: Optional[str] = None,
        **kwargs,
    ) -> SlackResponse:
        """List shared channel invites that have been generated
        or received but have not yet been approved by all parties.
        https://api.slack.com/methods/conversations.listConnectInvites
        """
        kwargs.update({"count": count, "cursor": cursor, "team_id": team_id})
        return self.api_call("conversations.listConnectInvites", params=kwargs)

    def conversations_mark(
        self,
        *,
        channel: str,
        ts: str,
        **kwargs,
    ) -> SlackResponse:
        """Sets the read cursor in a channel.
        https://api.slack.com/methods/conversations.mark
        """
        kwargs.update({"channel": channel, "ts": ts})
        return self.api_call("conversations.mark", params=kwargs)

    def conversations_members(
        self,
        *,
        channel: str,
        cursor: Optional[str] = None,
        limit: Optional[int] = None,
        **kwargs,
    ) -> SlackResponse:
        """Retrieve members of a conversation.
        https://api.slack.com/methods/conversations.members
        """
        kwargs.update({"channel": channel, "cursor": cursor, "limit": limit})
        return self.api_call("conversations.members", http_verb="GET", params=kwargs)

    def conversations_open(
        self,
        *,
        channel: Optional[str] = None,
        return_im: Optional[bool] = None,
        users: Optional[Union[str, Sequence[str]]] = None,
        **kwargs,
    ) -> SlackResponse:
        """Opens or resumes a direct message or multi-person direct message.
        https://api.slack.com/methods/conversations.open
        """
        if channel is None and users is None:
            raise e.SlackRequestError("Either channel or users must be provided.")
        kwargs.update({"channel": channel, "return_im": return_im})
        if isinstance(users, (list, tuple)):
            kwargs.update({"users": ",".join(users)})
        else:
            kwargs.update({"users": users})
        return self.api_call("conversations.open", params=kwargs)

    def conversations_rename(
        self,
        *,
        channel: str,
        name: str,
        **kwargs,
    ) -> SlackResponse:
        """Renames a conversation.
        https://api.slack.com/methods/conversations.rename
        """
        kwargs.update({"channel": channel, "name": name})
        return self.api_call("conversations.rename", params=kwargs)

    def conversations_replies(
        self,
        *,
        channel: str,
        ts: str,
        cursor: Optional[str] = None,
        inclusive: Optional[bool] = None,
        include_all_metadata: Optional[bool] = None,
        latest: Optional[str] = None,
        limit: Optional[int] = None,
        oldest: Optional[str] = None,
        **kwargs,
    ) -> SlackResponse:
        """Retrieve a thread of messages posted to a conversation
        https://api.slack.com/methods/conversations.replies
        """
        kwargs.update(
            {
                "channel": channel,
                "ts": ts,
                "cursor": cursor,
                "inclusive": inclusive,
                "include_all_metadata": include_all_metadata,
                "limit": limit,
                "latest": latest,
                "oldest": oldest,
            }
        )
        return self.api_call("conversations.replies", http_verb="GET", params=kwargs)

    def conversations_requestSharedInvite_approve(
        self,
        *,
        invite_id: str,
        channel_id: Optional[str] = None,
        is_external_limited: Optional[str] = None,
        message: Optional[Dict[str, Any]] = None,
        **kwargs,
    ) -> SlackResponse:
        """Approve a request to add an external user to a channel. This also sends them a Slack Connect invite.
        https://api.slack.com/methods/conversations.requestSharedInvite.approve
        """
        kwargs.update(
            {
                "invite_id": invite_id,
                "channel_id": channel_id,
                "is_external_limited": is_external_limited,
            }
        )
        if message is not None:
            kwargs.update({"message": json.dumps(message)})
        return self.api_call("conversations.requestSharedInvite.approve", params=kwargs)

    def conversations_requestSharedInvite_deny(
        self,
        *,
        invite_id: str,
        message: Optional[str] = None,
        **kwargs,
    ) -> SlackResponse:
        """Deny a request to invite an external user to a channel.
        https://api.slack.com/methods/conversations.requestSharedInvite.deny
        """
        kwargs.update({"invite_id": invite_id, "message": message})
        return self.api_call("conversations.requestSharedInvite.deny", params=kwargs)

    def conversations_requestSharedInvite_list(
        self,
        *,
        cursor: Optional[str] = None,
        include_approved: Optional[bool] = None,
        include_denied: Optional[bool] = None,
        include_expired: Optional[bool] = None,
        invite_ids: Optional[Union[str, Sequence[str]]] = None,
        limit: Optional[int] = None,
        user_id: Optional[str] = None,
        **kwargs,
    ) -> SlackResponse:
        """Lists requests to add external users to channels with ability to filter.
        https://api.slack.com/methods/conversations.requestSharedInvite.list
        """
        kwargs.update(
            {
                "cursor": cursor,
                "include_approved": include_approved,
                "include_denied": include_denied,
                "include_expired": include_expired,
                "limit": limit,
                "user_id": user_id,
            }
        )
        if invite_ids is not None:
            if isinstance(invite_ids, (list, tuple)):
                kwargs.update({"invite_ids": ",".join(invite_ids)})
            else:
                kwargs.update({"invite_ids": invite_ids})
        return self.api_call("conversations.requestSharedInvite.list", params=kwargs)

    def conversations_setPurpose(
        self,
        *,
        channel: str,
        purpose: str,
        **kwargs,
    ) -> SlackResponse:
        """Sets the purpose for a conversation.
        https://api.slack.com/methods/conversations.setPurpose
        """
        kwargs.update({"channel": channel, "purpose": purpose})
        return self.api_call("conversations.setPurpose", params=kwargs)

    def conversations_setTopic(
        self,
        *,
        channel: str,
        topic: str,
        **kwargs,
    ) -> SlackResponse:
        """Sets the topic for a conversation.
        https://api.slack.com/methods/conversations.setTopic
        """
        kwargs.update({"channel": channel, "topic": topic})
        return self.api_call("conversations.setTopic", params=kwargs)

    def conversations_unarchive(
        self,
        *,
        channel: str,
        **kwargs,
    ) -> SlackResponse:
        """Reverses conversation archival.
        https://api.slack.com/methods/conversations.unarchive
        """
        kwargs.update({"channel": channel})
        return self.api_call("conversations.unarchive", params=kwargs)

    def conversations_canvases_create(
        self,
        *,
        channel_id: str,
        document_content: Dict[str, str],
        **kwargs,
    ) -> SlackResponse:
        """Create a Channel Canvas for a channel
        https://api.slack.com/methods/conversations.canvases.create
        """
        kwargs.update({"channel_id": channel_id, "document_content": document_content})
        return self.api_call("conversations.canvases.create", json=kwargs)

    def dialog_open(
        self,
        *,
        dialog: Dict[str, Any],
        trigger_id: str,
        **kwargs,
    ) -> SlackResponse:
        """Open a dialog with a user.
        https://api.slack.com/methods/dialog.open
        """
        kwargs.update({"dialog": dialog, "trigger_id": trigger_id})
        kwargs = _remove_none_values(kwargs)
        # NOTE: As the dialog can be a dict, this API call works only with json format.
        return self.api_call("dialog.open", json=kwargs)

    def dnd_endDnd(
        self,
        **kwargs,
    ) -> SlackResponse:
        """Ends the current user's Do Not Disturb session immediately.
        https://api.slack.com/methods/dnd.endDnd
        """
        return self.api_call("dnd.endDnd", params=kwargs)

    def dnd_endSnooze(
        self,
        **kwargs,
    ) -> SlackResponse:
        """Ends the current user's snooze mode immediately.
        https://api.slack.com/methods/dnd.endSnooze
        """
        return self.api_call("dnd.endSnooze", params=kwargs)

    def dnd_info(
        self,
        *,
        team_id: Optional[str] = None,
        user: Optional[str] = None,
        **kwargs,
    ) -> SlackResponse:
        """Retrieves a user's current Do Not Disturb status.
        https://api.slack.com/methods/dnd.info
        """
        kwargs.update({"team_id": team_id, "user": user})
        return self.api_call("dnd.info", http_verb="GET", params=kwargs)

    def dnd_setSnooze(
        self,
        *,
        num_minutes: Union[int, str],
        **kwargs,
    ) -> SlackResponse:
        """Turns on Do Not Disturb mode for the current user, or changes its duration.
        https://api.slack.com/methods/dnd.setSnooze
        """
        kwargs.update({"num_minutes": num_minutes})
        return self.api_call("dnd.setSnooze", http_verb="GET", params=kwargs)

    def dnd_teamInfo(
        self,
        users: Union[str, Sequence[str]],
        team_id: Optional[str] = None,
        **kwargs,
    ) -> SlackResponse:
        """Retrieves the Do Not Disturb status for users on a team.
        https://api.slack.com/methods/dnd.teamInfo
        """
        if isinstance(users, (list, tuple)):
            kwargs.update({"users": ",".join(users)})
        else:
            kwargs.update({"users": users})
        kwargs.update({"team_id": team_id})
        return self.api_call("dnd.teamInfo", http_verb="GET", params=kwargs)

    def emoji_list(
        self,
        include_categories: Optional[bool] = None,
        **kwargs,
    ) -> SlackResponse:
        """Lists custom emoji for a team.
        https://api.slack.com/methods/emoji.list
        """
        kwargs.update({"include_categories": include_categories})
        return self.api_call("emoji.list", http_verb="GET", params=kwargs)

    def files_comments_delete(
        self,
        *,
        file: str,
        id: str,
        **kwargs,
    ) -> SlackResponse:
        """Deletes an existing comment on a file.
        https://api.slack.com/methods/files.comments.delete
        """
        kwargs.update({"file": file, "id": id})
        return self.api_call("files.comments.delete", params=kwargs)

    def files_delete(
        self,
        *,
        file: str,
        **kwargs,
    ) -> SlackResponse:
        """Deletes a file.
        https://api.slack.com/methods/files.delete
        """
        kwargs.update({"file": file})
        return self.api_call("files.delete", params=kwargs)

    def files_info(
        self,
        *,
        file: str,
        count: Optional[int] = None,
        cursor: Optional[str] = None,
        limit: Optional[int] = None,
        page: Optional[int] = None,
        **kwargs,
    ) -> SlackResponse:
        """Gets information about a team file.
        https://api.slack.com/methods/files.info
        """
        kwargs.update(
            {
                "file": file,
                "count": count,
                "cursor": cursor,
                "limit": limit,
                "page": page,
            }
        )
        return self.api_call("files.info", http_verb="GET", params=kwargs)

    def files_list(
        self,
        *,
        channel: Optional[str] = None,
        count: Optional[int] = None,
        page: Optional[int] = None,
        show_files_hidden_by_limit: Optional[bool] = None,
        team_id: Optional[str] = None,
        ts_from: Optional[str] = None,
        ts_to: Optional[str] = None,
        types: Optional[Union[str, Sequence[str]]] = None,
        user: Optional[str] = None,
        **kwargs,
    ) -> SlackResponse:
        """Lists & filters team files.
        https://api.slack.com/methods/files.list
        """
        kwargs.update(
            {
                "channel": channel,
                "count": count,
                "page": page,
                "show_files_hidden_by_limit": show_files_hidden_by_limit,
                "team_id": team_id,
                "ts_from": ts_from,
                "ts_to": ts_to,
                "user": user,
            }
        )
        if isinstance(types, (list, tuple)):
            kwargs.update({"types": ",".join(types)})
        else:
            kwargs.update({"types": types})
        return self.api_call("files.list", http_verb="GET", params=kwargs)

    def files_remote_info(
        self,
        *,
        external_id: Optional[str] = None,
        file: Optional[str] = None,
        **kwargs,
    ) -> SlackResponse:
        """Retrieve information about a remote file added to Slack.
        https://api.slack.com/methods/files.remote.info
        """
        kwargs.update({"external_id": external_id, "file": file})
        return self.api_call("files.remote.info", http_verb="GET", params=kwargs)

    def files_remote_list(
        self,
        *,
        channel: Optional[str] = None,
        cursor: Optional[str] = None,
        limit: Optional[int] = None,
        ts_from: Optional[str] = None,
        ts_to: Optional[str] = None,
        **kwargs,
    ) -> SlackResponse:
        """Retrieve information about a remote file added to Slack.
        https://api.slack.com/methods/files.remote.list
        """
        kwargs.update(
            {
                "channel": channel,
                "cursor": cursor,
                "limit": limit,
                "ts_from": ts_from,
                "ts_to": ts_to,
            }
        )
        return self.api_call("files.remote.list", http_verb="GET", params=kwargs)

    def files_remote_add(
        self,
        *,
        external_id: str,
        external_url: str,
        title: str,
        filetype: Optional[str] = None,
        indexable_file_contents: Optional[Union[str, bytes, IOBase]] = None,
        preview_image: Optional[Union[str, bytes, IOBase]] = None,
        **kwargs,
    ) -> SlackResponse:
        """Adds a file from a remote service.
        https://api.slack.com/methods/files.remote.add
        """
        kwargs.update(
            {
                "external_id": external_id,
                "external_url": external_url,
                "title": title,
                "filetype": filetype,
            }
        )
        files = None
        # preview_image (file): Preview of the document via multipart/form-data.
        if preview_image is not None or indexable_file_contents is not None:
            files = {
                "preview_image": preview_image,
                "indexable_file_contents": indexable_file_contents,
            }

        return self.api_call(
            # Intentionally using "POST" method over "GET" here
            "files.remote.add",
            http_verb="POST",
            data=kwargs,
            files=files,
        )

    def files_remote_update(
        self,
        *,
        external_id: Optional[str] = None,
        external_url: Optional[str] = None,
        file: Optional[str] = None,
        title: Optional[str] = None,
        filetype: Optional[str] = None,
        indexable_file_contents: Optional[str] = None,
        preview_image: Optional[str] = None,
        **kwargs,
    ) -> SlackResponse:
        """Updates an existing remote file.
        https://api.slack.com/methods/files.remote.update
        """
        kwargs.update(
            {
                "external_id": external_id,
                "external_url": external_url,
                "file": file,
                "title": title,
                "filetype": filetype,
            }
        )
        files = None
        # preview_image (file): Preview of the document via multipart/form-data.
        if preview_image is not None or indexable_file_contents is not None:
            files = {
                "preview_image": preview_image,
                "indexable_file_contents": indexable_file_contents,
            }

        return self.api_call(
            # Intentionally using "POST" method over "GET" here
            "files.remote.update",
            http_verb="POST",
            data=kwargs,
            files=files,
        )

    def files_remote_remove(
        self,
        *,
        external_id: Optional[str] = None,
        file: Optional[str] = None,
        **kwargs,
    ) -> SlackResponse:
        """Remove a remote file.
        https://api.slack.com/methods/files.remote.remove
        """
        kwargs.update({"external_id": external_id, "file": file})
        return self.api_call("files.remote.remove", http_verb="POST", params=kwargs)

    def files_remote_share(
        self,
        *,
        channels: Union[str, Sequence[str]],
        external_id: Optional[str] = None,
        file: Optional[str] = None,
        **kwargs,
    ) -> SlackResponse:
        """Share a remote file into a channel.
        https://api.slack.com/methods/files.remote.share
        """
        if external_id is None and file is None:
            raise e.SlackRequestError("Either external_id or file must be provided.")
        if isinstance(channels, (list, tuple)):
            kwargs.update({"channels": ",".join(channels)})
        else:
            kwargs.update({"channels": channels})
        kwargs.update({"external_id": external_id, "file": file})
        return self.api_call("files.remote.share", http_verb="GET", params=kwargs)

    def files_revokePublicURL(
        self,
        *,
        file: str,
        **kwargs,
    ) -> SlackResponse:
        """Revokes public/external sharing access for a file
        https://api.slack.com/methods/files.revokePublicURL
        """
        kwargs.update({"file": file})
        return self.api_call("files.revokePublicURL", params=kwargs)

    def files_sharedPublicURL(
        self,
        *,
        file: str,
        **kwargs,
    ) -> SlackResponse:
        """Enables a file for public/external sharing.
        https://api.slack.com/methods/files.sharedPublicURL
        """
        kwargs.update({"file": file})
        return self.api_call("files.sharedPublicURL", params=kwargs)

    def files_upload(
        self,
        *,
        file: Optional[Union[str, bytes, IOBase]] = None,
        content: Optional[Union[str, bytes]] = None,
        filename: Optional[str] = None,
        filetype: Optional[str] = None,
        initial_comment: Optional[str] = None,
        thread_ts: Optional[str] = None,
        title: Optional[str] = None,
        channels: Optional[Union[str, Sequence[str]]] = None,
        **kwargs,
    ) -> SlackResponse:
        """Uploads or creates a file.
        https://api.slack.com/methods/files.upload
        """
        _print_files_upload_v2_suggestion()

        if file is None and content is None:
            raise e.SlackRequestError("The file or content argument must be specified.")
        if file is not None and content is not None:
            raise e.SlackRequestError("You cannot specify both the file and the content argument.")

        if isinstance(channels, (list, tuple)):
            kwargs.update({"channels": ",".join(channels)})
        else:
            kwargs.update({"channels": channels})
        kwargs.update(
            {
                "filename": filename,
                "filetype": filetype,
                "initial_comment": initial_comment,
                "thread_ts": thread_ts,
                "title": title,
            }
        )
        if file:
            if kwargs.get("filename") is None and isinstance(file, str):
                # use the local filename if filename is missing
                if kwargs.get("filename") is None:
                    kwargs["filename"] = file.split(os.path.sep)[-1]
            return self.api_call("files.upload", files={"file": file}, data=kwargs)
        else:
            kwargs["content"] = content
            return self.api_call("files.upload", data=kwargs)

    def files_upload_v2(
        self,
        *,
        # for sending a single file
        filename: Optional[str] = None,  # you can skip this only when sending along with content parameter
        file: Optional[Union[str, bytes, IOBase, os.PathLike]] = None,
        content: Optional[Union[str, bytes]] = None,
        title: Optional[str] = None,
        alt_txt: Optional[str] = None,
        snippet_type: Optional[str] = None,
        # To upload multiple files at a time
        file_uploads: Optional[List[Dict[str, Any]]] = None,
        channel: Optional[str] = None,
        channels: Optional[List[str]] = None,
        initial_comment: Optional[str] = None,
        thread_ts: Optional[str] = None,
        request_file_info: bool = True,  # since v3.23, this flag is no longer necessary
        **kwargs,
    ) -> SlackResponse:
        """This wrapper method provides an easy way to upload files using the following endpoints:

        - step1: https://api.slack.com/methods/files.getUploadURLExternal

        - step2: "https://files.slack.com/upload/v1/..." URLs returned from files.getUploadURLExternal API

        - step3: https://api.slack.com/methods/files.completeUploadExternal
            and https://api.slack.com/methods/files.info

        """
        if file is None and content is None and file_uploads is None:
            raise e.SlackRequestError("Any of file, content, and file_uploads must be specified.")
        if file is not None and content is not None:
            raise e.SlackRequestError("You cannot specify both the file and the content argument.")

        # deprecated arguments:
        filetype = kwargs.get("filetype")

        if filetype is not None:
            warnings.warn("The filetype parameter is no longer supported. Please remove it from the arguments.")

        # step1: files.getUploadURLExternal per file
        files: List[Dict[str, Any]] = []
        if file_uploads is not None:
            for f in file_uploads:
                files.append(_to_v2_file_upload_item(f))
        else:
            f = _to_v2_file_upload_item(
                {
                    "filename": filename,
                    "file": file,
                    "content": content,
                    "title": title,
                    "alt_txt": alt_txt,
                    "snippet_type": snippet_type,
                }
            )
            files.append(f)

        for f in files:
            url_response = self.files_getUploadURLExternal(
                filename=f.get("filename"),  # type: ignore[arg-type]
                length=f.get("length"),  # type: ignore[arg-type]
                alt_txt=f.get("alt_txt"),
                snippet_type=f.get("snippet_type"),
                token=kwargs.get("token"),
            )
            _validate_for_legacy_client(url_response)
            f["file_id"] = url_response.get("file_id")  # type: ignore[union-attr, unused-ignore]
            f["upload_url"] = url_response.get("upload_url")  # type: ignore[union-attr, unused-ignore]

        # step2: "https://files.slack.com/upload/v1/..." per file
        for f in files:
            upload_result = self._upload_file(
                url=f["upload_url"],
                data=f["data"],
                logger=self._logger,
                timeout=self.timeout,
                proxy=self.proxy,
                ssl=self.ssl,
            )
            if upload_result.status != 200:
                status = upload_result.status
                body = upload_result.body
                message = (
                    "Failed to upload a file "
                    f"(status: {status}, body: {body}, filename: {f.get('filename')}, title: {f.get('title')})"
                )
                raise e.SlackRequestError(message)

        # step3: files.completeUploadExternal with all the sets of (file_id + title)
        completion = self.files_completeUploadExternal(
            files=[{"id": f["file_id"], "title": f["title"]} for f in files],
            channel_id=channel,
            channels=channels,
            initial_comment=initial_comment,
            thread_ts=thread_ts,
            **kwargs,
        )
        if len(completion.get("files")) == 1:  # type: ignore[arg-type, union-attr, unused-ignore]
            completion.data["file"] = completion.get("files")[0]  # type: ignore[index, union-attr, unused-ignore]
        return completion

    def files_getUploadURLExternal(
        self,
        *,
        filename: str,
        length: int,
        alt_txt: Optional[str] = None,
        snippet_type: Optional[str] = None,
        **kwargs,
    ) -> SlackResponse:
        """Gets a URL for an edge external upload.
        https://api.slack.com/methods/files.getUploadURLExternal
        """
        kwargs.update(
            {
                "filename": filename,
                "length": length,
                "alt_txt": alt_txt,
                "snippet_type": snippet_type,
            }
        )
        return self.api_call("files.getUploadURLExternal", params=kwargs)

    def files_completeUploadExternal(
        self,
        *,
        files: List[Dict[str, str]],
        channel_id: Optional[str] = None,
        channels: Optional[List[str]] = None,
        initial_comment: Optional[str] = None,
        thread_ts: Optional[str] = None,
        **kwargs,
    ) -> SlackResponse:
        """Finishes an upload started with files.getUploadURLExternal.
        https://api.slack.com/methods/files.completeUploadExternal
        """
        _files = [{k: v for k, v in f.items() if v is not None} for f in files]
        kwargs.update(
            {
                "files": json.dumps(_files),
                "channel_id": channel_id,
                "initial_comment": initial_comment,
                "thread_ts": thread_ts,
            }
        )
        if channels:
            kwargs["channels"] = ",".join(channels)
        return self.api_call("files.completeUploadExternal", params=kwargs)

    def functions_completeSuccess(
        self,
        *,
        function_execution_id: str,
        outputs: Dict[str, Any],
        **kwargs,
    ) -> SlackResponse:
        """Signal the successful completion of a function
        https://api.slack.com/methods/functions.completeSuccess
        """
        kwargs.update({"function_execution_id": function_execution_id, "outputs": json.dumps(outputs)})
        return self.api_call("functions.completeSuccess", params=kwargs)

    def functions_completeError(
        self,
        *,
        function_execution_id: str,
        error: str,
        **kwargs,
    ) -> SlackResponse:
        """Signal the failure to execute a function
        https://api.slack.com/methods/functions.completeError
        """
        kwargs.update({"function_execution_id": function_execution_id, "error": error})
        return self.api_call("functions.completeError", params=kwargs)

    # --------------------------
    # Deprecated: groups.*
    # You can use conversations.* APIs instead.
    # https://api.slack.com/changelog/2020-01-deprecating-antecedents-to-the-conversations-api
    # --------------------------

    def groups_archive(
        self,
        *,
        channel: str,
        **kwargs,
    ) -> SlackResponse:
        """Archives a private channel."""
        kwargs.update({"channel": channel})
        kwargs = _remove_none_values(kwargs)
        return self.api_call("groups.archive", json=kwargs)

    def groups_create(
        self,
        *,
        name: str,
        **kwargs,
    ) -> SlackResponse:
        """Creates a private channel."""
        kwargs.update({"name": name})
        kwargs = _remove_none_values(kwargs)
        return self.api_call("groups.create", json=kwargs)

    def groups_createChild(
        self,
        *,
        channel: str,
        **kwargs,
    ) -> SlackResponse:
        """Clones and archives a private channel."""
        kwargs.update({"channel": channel})
        return self.api_call("groups.createChild", http_verb="GET", params=kwargs)

    def groups_history(
        self,
        *,
        channel: str,
        **kwargs,
    ) -> SlackResponse:
        """Fetches history of messages and events from a private channel."""
        kwargs.update({"channel": channel})
        return self.api_call("groups.history", http_verb="GET", params=kwargs)

    def groups_info(
        self,
        *,
        channel: str,
        **kwargs,
    ) -> SlackResponse:
        """Gets information about a private channel."""
        kwargs.update({"channel": channel})
        return self.api_call("groups.info", http_verb="GET", params=kwargs)

    def groups_invite(
        self,
        *,
        channel: str,
        user: str,
        **kwargs,
    ) -> SlackResponse:
        """Invites a user to a private channel."""
        kwargs.update({"channel": channel, "user": user})
        kwargs = _remove_none_values(kwargs)
        return self.api_call("groups.invite", json=kwargs)

    def groups_kick(
        self,
        *,
        channel: str,
        user: str,
        **kwargs,
    ) -> SlackResponse:
        """Removes a user from a private channel."""
        kwargs.update({"channel": channel, "user": user})
        kwargs = _remove_none_values(kwargs)
        return self.api_call("groups.kick", json=kwargs)

    def groups_leave(
        self,
        *,
        channel: str,
        **kwargs,
    ) -> SlackResponse:
        """Leaves a private channel."""
        kwargs.update({"channel": channel})
        kwargs = _remove_none_values(kwargs)
        return self.api_call("groups.leave", json=kwargs)

    def groups_list(
        self,
        **kwargs,
    ) -> SlackResponse:
        """Lists private channels that the calling user has access to."""
        return self.api_call("groups.list", http_verb="GET", params=kwargs)

    def groups_mark(
        self,
        *,
        channel: str,
        ts: str,
        **kwargs,
    ) -> SlackResponse:
        """Sets the read cursor in a private channel."""
        kwargs.update({"channel": channel, "ts": ts})
        kwargs = _remove_none_values(kwargs)
        return self.api_call("groups.mark", json=kwargs)

    def groups_open(
        self,
        *,
        channel: str,
        **kwargs,
    ) -> SlackResponse:
        """Opens a private channel."""
        kwargs.update({"channel": channel})
        kwargs = _remove_none_values(kwargs)
        return self.api_call("groups.open", json=kwargs)

    def groups_rename(
        self,
        *,
        channel: str,
        name: str,
        **kwargs,
    ) -> SlackResponse:
        """Renames a private channel."""
        kwargs.update({"channel": channel, "name": name})
        kwargs = _remove_none_values(kwargs)
        return self.api_call("groups.rename", json=kwargs)

    def groups_replies(
        self,
        *,
        channel: str,
        thread_ts: str,
        **kwargs,
    ) -> SlackResponse:
        """Retrieve a thread of messages posted to a private channel"""
        kwargs.update({"channel": channel, "thread_ts": thread_ts})
        return self.api_call("groups.replies", http_verb="GET", params=kwargs)

    def groups_setPurpose(
        self,
        *,
        channel: str,
        purpose: str,
        **kwargs,
    ) -> SlackResponse:
        """Sets the purpose for a private channel."""
        kwargs.update({"channel": channel, "purpose": purpose})
        kwargs = _remove_none_values(kwargs)
        return self.api_call("groups.setPurpose", json=kwargs)

    def groups_setTopic(
        self,
        *,
        channel: str,
        topic: str,
        **kwargs,
    ) -> SlackResponse:
        """Sets the topic for a private channel."""
        kwargs.update({"channel": channel, "topic": topic})
        kwargs = _remove_none_values(kwargs)
        return self.api_call("groups.setTopic", json=kwargs)

    def groups_unarchive(
        self,
        *,
        channel: str,
        **kwargs,
    ) -> SlackResponse:
        """Unarchives a private channel."""
        kwargs.update({"channel": channel})
        kwargs = _remove_none_values(kwargs)
        return self.api_call("groups.unarchive", json=kwargs)

    # --------------------------
    # Deprecated: im.*
    # You can use conversations.* APIs instead.
    # https://api.slack.com/changelog/2020-01-deprecating-antecedents-to-the-conversations-api
    # --------------------------

    def im_close(
        self,
        *,
        channel: str,
        **kwargs,
    ) -> SlackResponse:
        """Close a direct message channel."""
        kwargs.update({"channel": channel})
        kwargs = _remove_none_values(kwargs)
        return self.api_call("im.close", json=kwargs)

    def im_history(
        self,
        *,
        channel: str,
        **kwargs,
    ) -> SlackResponse:
        """Fetches history of messages and events from direct message channel."""
        kwargs.update({"channel": channel})
        return self.api_call("im.history", http_verb="GET", params=kwargs)

    def im_list(
        self,
        **kwargs,
    ) -> SlackResponse:
        """Lists direct message channels for the calling user."""
        return self.api_call("im.list", http_verb="GET", params=kwargs)

    def im_mark(
        self,
        *,
        channel: str,
        ts: str,
        **kwargs,
    ) -> SlackResponse:
        """Sets the read cursor in a direct message channel."""
        kwargs.update({"channel": channel, "ts": ts})
        kwargs = _remove_none_values(kwargs)
        return self.api_call("im.mark", json=kwargs)

    def im_open(
        self,
        *,
        user: str,
        **kwargs,
    ) -> SlackResponse:
        """Opens a direct message channel."""
        kwargs.update({"user": user})
        kwargs = _remove_none_values(kwargs)
        return self.api_call("im.open", json=kwargs)

    def im_replies(
        self,
        *,
        channel: str,
        thread_ts: str,
        **kwargs,
    ) -> SlackResponse:
        """Retrieve a thread of messages posted to a direct message conversation"""
        kwargs.update({"channel": channel, "thread_ts": thread_ts})
        return self.api_call("im.replies", http_verb="GET", params=kwargs)

    # --------------------------

    def migration_exchange(
        self,
        *,
        users: Union[str, Sequence[str]],
        team_id: Optional[str] = None,
        to_old: Optional[bool] = None,
        **kwargs,
    ) -> SlackResponse:
        """For Enterprise Grid workspaces, map local user IDs to global user IDs
        https://api.slack.com/methods/migration.exchange
        """
        if isinstance(users, (list, tuple)):
            kwargs.update({"users": ",".join(users)})
        else:
            kwargs.update({"users": users})
        kwargs.update({"team_id": team_id, "to_old": to_old})
        return self.api_call("migration.exchange", http_verb="GET", params=kwargs)

    # --------------------------
    # Deprecated: mpim.*
    # You can use conversations.* APIs instead.
    # https://api.slack.com/changelog/2020-01-deprecating-antecedents-to-the-conversations-api
    # --------------------------

    def mpim_close(
        self,
        *,
        channel: str,
        **kwargs,
    ) -> SlackResponse:
        """Closes a multiparty direct message channel."""
        kwargs.update({"channel": channel})
        kwargs = _remove_none_values(kwargs)
        return self.api_call("mpim.close", json=kwargs)

    def mpim_history(
        self,
        *,
        channel: str,
        **kwargs,
    ) -> SlackResponse:
        """Fetches history of messages and events from a multiparty direct message."""
        kwargs.update({"channel": channel})
        return self.api_call("mpim.history", http_verb="GET", params=kwargs)

    def mpim_list(
        self,
        **kwargs,
    ) -> SlackResponse:
        """Lists multiparty direct message channels for the calling user."""
        return self.api_call("mpim.list", http_verb="GET", params=kwargs)

    def mpim_mark(
        self,
        *,
        channel: str,
        ts: str,
        **kwargs,
    ) -> SlackResponse:
        """Sets the read cursor in a multiparty direct message channel."""
        kwargs.update({"channel": channel, "ts": ts})
        kwargs = _remove_none_values(kwargs)
        return self.api_call("mpim.mark", json=kwargs)

    def mpim_open(
        self,
        *,
        users: Union[str, Sequence[str]],
        **kwargs,
    ) -> SlackResponse:
        """This method opens a multiparty direct message."""
        if isinstance(users, (list, tuple)):
            kwargs.update({"users": ",".join(users)})
        else:
            kwargs.update({"users": users})
        return self.api_call("mpim.open", params=kwargs)

    def mpim_replies(
        self,
        *,
        channel: str,
        thread_ts: str,
        **kwargs,
    ) -> SlackResponse:
        """Retrieve a thread of messages posted to a direct message conversation from a
        multiparty direct message.
        """
        kwargs.update({"channel": channel, "thread_ts": thread_ts})
        return self.api_call("mpim.replies", http_verb="GET", params=kwargs)

    # --------------------------

    def oauth_v2_access(
        self,
        *,
        client_id: str,
        client_secret: str,
        # This field is required when processing the OAuth redirect URL requests
        # while it's absent for token rotation
        code: Optional[str] = None,
        redirect_uri: Optional[str] = None,
        # This field is required for token rotation
        grant_type: Optional[str] = None,
        # This field is required for token rotation
        refresh_token: Optional[str] = None,
        **kwargs,
    ) -> SlackResponse:
        """Exchanges a temporary OAuth verifier code for an access token.
        https://api.slack.com/methods/oauth.v2.access
        """
        if redirect_uri is not None:
            kwargs.update({"redirect_uri": redirect_uri})
        if code is not None:
            kwargs.update({"code": code})
        if grant_type is not None:
            kwargs.update({"grant_type": grant_type})
        if refresh_token is not None:
            kwargs.update({"refresh_token": refresh_token})
        return self.api_call(
            "oauth.v2.access",
            data=kwargs,
            auth={"client_id": client_id, "client_secret": client_secret},
        )

    def oauth_access(
        self,
        *,
        client_id: str,
        client_secret: str,
        code: str,
        redirect_uri: Optional[str] = None,
        **kwargs,
    ) -> SlackResponse:
        """Exchanges a temporary OAuth verifier code for an access token.
        https://api.slack.com/methods/oauth.access
        """
        if redirect_uri is not None:
            kwargs.update({"redirect_uri": redirect_uri})
        kwargs.update({"code": code})
        return self.api_call(
            "oauth.access",
            data=kwargs,
            auth={"client_id": client_id, "client_secret": client_secret},
        )

    def oauth_v2_exchange(
        self,
        *,
        token: str,
        client_id: str,
        client_secret: str,
        **kwargs,
    ) -> SlackResponse:
        """Exchanges a legacy access token for a new expiring access token and refresh token
        https://api.slack.com/methods/oauth.v2.exchange
        """
        kwargs.update({"client_id": client_id, "client_secret": client_secret, "token": token})
        return self.api_call("oauth.v2.exchange", params=kwargs)

    def openid_connect_token(
        self,
        client_id: str,
        client_secret: str,
        code: Optional[str] = None,
        redirect_uri: Optional[str] = None,
        grant_type: Optional[str] = None,
        refresh_token: Optional[str] = None,
        **kwargs,
    ) -> SlackResponse:
        """Exchanges a temporary OAuth verifier code for an access token for Sign in with Slack.
        https://api.slack.com/methods/openid.connect.token
        """
        if redirect_uri is not None:
            kwargs.update({"redirect_uri": redirect_uri})
        if code is not None:
            kwargs.update({"code": code})
        if grant_type is not None:
            kwargs.update({"grant_type": grant_type})
        if refresh_token is not None:
            kwargs.update({"refresh_token": refresh_token})
        return self.api_call(
            "openid.connect.token",
            data=kwargs,
            auth={"client_id": client_id, "client_secret": client_secret},
        )

    def openid_connect_userInfo(
        self,
        **kwargs,
    ) -> SlackResponse:
        """Get the identity of a user who has authorized Sign in with Slack.
        https://api.slack.com/methods/openid.connect.userInfo
        """
        return self.api_call("openid.connect.userInfo", params=kwargs)

    def pins_add(
        self,
        *,
        channel: str,
        timestamp: Optional[str] = None,
        **kwargs,
    ) -> SlackResponse:
        """Pins an item to a channel.
        https://api.slack.com/methods/pins.add
        """
        kwargs.update({"channel": channel, "timestamp": timestamp})
        return self.api_call("pins.add", params=kwargs)

    def pins_list(
        self,
        *,
        channel: str,
        **kwargs,
    ) -> SlackResponse:
        """Lists items pinned to a channel.
        https://api.slack.com/methods/pins.list
        """
        kwargs.update({"channel": channel})
        return self.api_call("pins.list", http_verb="GET", params=kwargs)

    def pins_remove(
        self,
        *,
        channel: str,
        timestamp: Optional[str] = None,
        **kwargs,
    ) -> SlackResponse:
        """Un-pins an item from a channel.
        https://api.slack.com/methods/pins.remove
        """
        kwargs.update({"channel": channel, "timestamp": timestamp})
        return self.api_call("pins.remove", params=kwargs)

    def reactions_add(
        self,
        *,
        channel: str,
        name: str,
        timestamp: str,
        **kwargs,
    ) -> SlackResponse:
        """Adds a reaction to an item.
        https://api.slack.com/methods/reactions.add
        """
        kwargs.update({"channel": channel, "name": name, "timestamp": timestamp})
        return self.api_call("reactions.add", params=kwargs)

    def reactions_get(
        self,
        *,
        channel: Optional[str] = None,
        file: Optional[str] = None,
        file_comment: Optional[str] = None,
        full: Optional[bool] = None,
        timestamp: Optional[str] = None,
        **kwargs,
    ) -> SlackResponse:
        """Gets reactions for an item.
        https://api.slack.com/methods/reactions.get
        """
        kwargs.update(
            {
                "channel": channel,
                "file": file,
                "file_comment": file_comment,
                "full": full,
                "timestamp": timestamp,
            }
        )
        return self.api_call("reactions.get", http_verb="GET", params=kwargs)

    def reactions_list(
        self,
        *,
        count: Optional[int] = None,
        cursor: Optional[str] = None,
        full: Optional[bool] = None,
        limit: Optional[int] = None,
        page: Optional[int] = None,
        team_id: Optional[str] = None,
        user: Optional[str] = None,
        **kwargs,
    ) -> SlackResponse:
        """Lists reactions made by a user.
        https://api.slack.com/methods/reactions.list
        """
        kwargs.update(
            {
                "count": count,
                "cursor": cursor,
                "full": full,
                "limit": limit,
                "page": page,
                "team_id": team_id,
                "user": user,
            }
        )
        return self.api_call("reactions.list", http_verb="GET", params=kwargs)

    def reactions_remove(
        self,
        *,
        name: str,
        channel: Optional[str] = None,
        file: Optional[str] = None,
        file_comment: Optional[str] = None,
        timestamp: Optional[str] = None,
        **kwargs,
    ) -> SlackResponse:
        """Removes a reaction from an item.
        https://api.slack.com/methods/reactions.remove
        """
        kwargs.update(
            {
                "name": name,
                "channel": channel,
                "file": file,
                "file_comment": file_comment,
                "timestamp": timestamp,
            }
        )
        return self.api_call("reactions.remove", params=kwargs)

    def reminders_add(
        self,
        *,
        text: str,
        time: str,
        team_id: Optional[str] = None,
        user: Optional[str] = None,
        recurrence: Optional[str] = None,
        **kwargs,
    ) -> SlackResponse:
        """Creates a reminder.
        https://api.slack.com/methods/reminders.add
        """
        kwargs.update(
            {
                "text": text,
                "time": time,
                "team_id": team_id,
                "user": user,
                "recurrence": recurrence,
            }
        )
        return self.api_call("reminders.add", params=kwargs)

    def reminders_complete(
        self,
        *,
        reminder: str,
        team_id: Optional[str] = None,
        **kwargs,
    ) -> SlackResponse:
        """Marks a reminder as complete.
        https://api.slack.com/methods/reminders.complete
        """
        kwargs.update({"reminder": reminder, "team_id": team_id})
        return self.api_call("reminders.complete", params=kwargs)

    def reminders_delete(
        self,
        *,
        reminder: str,
        team_id: Optional[str] = None,
        **kwargs,
    ) -> SlackResponse:
        """Deletes a reminder.
        https://api.slack.com/methods/reminders.delete
        """
        kwargs.update({"reminder": reminder, "team_id": team_id})
        return self.api_call("reminders.delete", params=kwargs)

    def reminders_info(
        self,
        *,
        reminder: str,
        team_id: Optional[str] = None,
        **kwargs,
    ) -> SlackResponse:
        """Gets information about a reminder.
        https://api.slack.com/methods/reminders.info
        """
        kwargs.update({"reminder": reminder, "team_id": team_id})
        return self.api_call("reminders.info", http_verb="GET", params=kwargs)

    def reminders_list(
        self,
        *,
        team_id: Optional[str] = None,
        **kwargs,
    ) -> SlackResponse:
        """Lists all reminders created by or for a given user.
        https://api.slack.com/methods/reminders.list
        """
        kwargs.update({"team_id": team_id})
        return self.api_call("reminders.list", http_verb="GET", params=kwargs)

    def rtm_connect(
        self,
        *,
        batch_presence_aware: Optional[bool] = None,
        presence_sub: Optional[bool] = None,
        **kwargs,
    ) -> SlackResponse:
        """Starts a Real Time Messaging session.
        https://api.slack.com/methods/rtm.connect
        """
        kwargs.update({"batch_presence_aware": batch_presence_aware, "presence_sub": presence_sub})
        return self.api_call("rtm.connect", http_verb="GET", params=kwargs)

    def rtm_start(
        self,
        *,
        batch_presence_aware: Optional[bool] = None,
        include_locale: Optional[bool] = None,
        mpim_aware: Optional[bool] = None,
        no_latest: Optional[bool] = None,
        no_unreads: Optional[bool] = None,
        presence_sub: Optional[bool] = None,
        simple_latest: Optional[bool] = None,
        **kwargs,
    ) -> SlackResponse:
        """Starts a Real Time Messaging session.
        https://api.slack.com/methods/rtm.start
        """
        kwargs.update(
            {
                "batch_presence_aware": batch_presence_aware,
                "include_locale": include_locale,
                "mpim_aware": mpim_aware,
                "no_latest": no_latest,
                "no_unreads": no_unreads,
                "presence_sub": presence_sub,
                "simple_latest": simple_latest,
            }
        )
        return self.api_call("rtm.start", http_verb="GET", params=kwargs)

    def search_all(
        self,
        *,
        query: str,
        count: Optional[int] = None,
        highlight: Optional[bool] = None,
        page: Optional[int] = None,
        sort: Optional[str] = None,
        sort_dir: Optional[str] = None,
        team_id: Optional[str] = None,
        **kwargs,
    ) -> SlackResponse:
        """Searches for messages and files matching a query.
        https://api.slack.com/methods/search.all
        """
        kwargs.update(
            {
                "query": query,
                "count": count,
                "highlight": highlight,
                "page": page,
                "sort": sort,
                "sort_dir": sort_dir,
                "team_id": team_id,
            }
        )
        return self.api_call("search.all", http_verb="GET", params=kwargs)

    def search_files(
        self,
        *,
        query: str,
        count: Optional[int] = None,
        highlight: Optional[bool] = None,
        page: Optional[int] = None,
        sort: Optional[str] = None,
        sort_dir: Optional[str] = None,
        team_id: Optional[str] = None,
        **kwargs,
    ) -> SlackResponse:
        """Searches for files matching a query.
        https://api.slack.com/methods/search.files
        """
        kwargs.update(
            {
                "query": query,
                "count": count,
                "highlight": highlight,
                "page": page,
                "sort": sort,
                "sort_dir": sort_dir,
                "team_id": team_id,
            }
        )
        return self.api_call("search.files", http_verb="GET", params=kwargs)

    def search_messages(
        self,
        *,
        query: str,
        count: Optional[int] = None,
        cursor: Optional[str] = None,
        highlight: Optional[bool] = None,
        page: Optional[int] = None,
        sort: Optional[str] = None,
        sort_dir: Optional[str] = None,
        team_id: Optional[str] = None,
        **kwargs,
    ) -> SlackResponse:
        """Searches for messages matching a query.
        https://api.slack.com/methods/search.messages
        """
        kwargs.update(
            {
                "query": query,
                "count": count,
                "cursor": cursor,
                "highlight": highlight,
                "page": page,
                "sort": sort,
                "sort_dir": sort_dir,
                "team_id": team_id,
            }
        )
        return self.api_call("search.messages", http_verb="GET", params=kwargs)

    def stars_add(
        self,
        *,
        channel: Optional[str] = None,
        file: Optional[str] = None,
        file_comment: Optional[str] = None,
        timestamp: Optional[str] = None,
        **kwargs,
    ) -> SlackResponse:
        """Adds a star to an item.
        https://api.slack.com/methods/stars.add
        """
        kwargs.update(
            {
                "channel": channel,
                "file": file,
                "file_comment": file_comment,
                "timestamp": timestamp,
            }
        )
        return self.api_call("stars.add", params=kwargs)

    def stars_list(
        self,
        *,
        count: Optional[int] = None,
        cursor: Optional[str] = None,
        limit: Optional[int] = None,
        page: Optional[int] = None,
        team_id: Optional[str] = None,
        **kwargs,
    ) -> SlackResponse:
        """Lists stars for a user.
        https://api.slack.com/methods/stars.list
        """
        kwargs.update(
            {
                "count": count,
                "cursor": cursor,
                "limit": limit,
                "page": page,
                "team_id": team_id,
            }
        )
        return self.api_call("stars.list", http_verb="GET", params=kwargs)

    def stars_remove(
        self,
        *,
        channel: Optional[str] = None,
        file: Optional[str] = None,
        file_comment: Optional[str] = None,
        timestamp: Optional[str] = None,
        **kwargs,
    ) -> SlackResponse:
        """Removes a star from an item.
        https://api.slack.com/methods/stars.remove
        """
        kwargs.update(
            {
                "channel": channel,
                "file": file,
                "file_comment": file_comment,
                "timestamp": timestamp,
            }
        )
        return self.api_call("stars.remove", params=kwargs)

    def team_accessLogs(
        self,
        *,
        before: Optional[Union[int, str]] = None,
        count: Optional[Union[int, str]] = None,
        page: Optional[Union[int, str]] = None,
        team_id: Optional[str] = None,
        cursor: Optional[str] = None,
        limit: Optional[int] = None,
        **kwargs,
    ) -> SlackResponse:
        """Gets the access logs for the current team.
        https://api.slack.com/methods/team.accessLogs
        """
        kwargs.update(
            {
                "before": before,
                "count": count,
                "page": page,
                "team_id": team_id,
                "cursor": cursor,
                "limit": limit,
            }
        )
        return self.api_call("team.accessLogs", http_verb="GET", params=kwargs)

    def team_billableInfo(
        self,
        *,
        team_id: Optional[str] = None,
        user: Optional[str] = None,
        **kwargs,
    ) -> SlackResponse:
        """Gets billable users information for the current team.
        https://api.slack.com/methods/team.billableInfo
        """
        kwargs.update({"team_id": team_id, "user": user})
        return self.api_call("team.billableInfo", http_verb="GET", params=kwargs)

    def team_billing_info(
        self,
        **kwargs,
    ) -> SlackResponse:
        """Reads a workspace's billing plan information.
        https://api.slack.com/methods/team.billing.info
        """
        return self.api_call("team.billing.info", params=kwargs)

    def team_externalTeams_disconnect(
        self,
        *,
        target_team: str,
        **kwargs,
    ) -> SlackResponse:
        """Disconnects an external organization.
        https://api.slack.com/methods/team.externalTeams.disconnect
        """
        kwargs.update(
            {
                "target_team": target_team,
            }
        )
        return self.api_call("team.externalTeams.disconnect", params=kwargs)

    def team_externalTeams_list(
        self,
        *,
        connection_status_filter: Optional[str] = None,
        slack_connect_pref_filter: Optional[Sequence[str]] = None,
        sort_direction: Optional[str] = None,
        sort_field: Optional[str] = None,
        workspace_filter: Optional[Sequence[str]] = None,
        cursor: Optional[str] = None,
        limit: Optional[int] = None,
        **kwargs,
    ) -> SlackResponse:
        """Returns a list of all the external teams connected and details about the connection.
        https://api.slack.com/methods/team.externalTeams.list
        """
        kwargs.update(
            {
                "connection_status_filter": connection_status_filter,
                "sort_direction": sort_direction,
                "sort_field": sort_field,
                "cursor": cursor,
                "limit": limit,
            }
        )
        if slack_connect_pref_filter is not None:
            if isinstance(slack_connect_pref_filter, (list, tuple)):
                kwargs.update({"slack_connect_pref_filter": ",".join(slack_connect_pref_filter)})
            else:
                kwargs.update({"slack_connect_pref_filter": slack_connect_pref_filter})
        if workspace_filter is not None:
            if isinstance(workspace_filter, (list, tuple)):
                kwargs.update({"workspace_filter": ",".join(workspace_filter)})
            else:
                kwargs.update({"workspace_filter": workspace_filter})
        return self.api_call("team.externalTeams.list", http_verb="GET", params=kwargs)

    def team_info(
        self,
        *,
        team: Optional[str] = None,
        domain: Optional[str] = None,
        **kwargs,
    ) -> SlackResponse:
        """Gets information about the current team.
        https://api.slack.com/methods/team.info
        """
        kwargs.update({"team": team, "domain": domain})
        return self.api_call("team.info", http_verb="GET", params=kwargs)

    def team_integrationLogs(
        self,
        *,
        app_id: Optional[str] = None,
        change_type: Optional[str] = None,
        count: Optional[Union[int, str]] = None,
        page: Optional[Union[int, str]] = None,
        service_id: Optional[str] = None,
        team_id: Optional[str] = None,
        user: Optional[str] = None,
        **kwargs,
    ) -> SlackResponse:
        """Gets the integration logs for the current team.
        https://api.slack.com/methods/team.integrationLogs
        """
        kwargs.update(
            {
                "app_id": app_id,
                "change_type": change_type,
                "count": count,
                "page": page,
                "service_id": service_id,
                "team_id": team_id,
                "user": user,
            }
        )
        return self.api_call("team.integrationLogs", http_verb="GET", params=kwargs)

    def team_profile_get(
        self,
        *,
        visibility: Optional[str] = None,
        **kwargs,
    ) -> SlackResponse:
        """Retrieve a team's profile.
        https://api.slack.com/methods/team.profile.get
        """
        kwargs.update({"visibility": visibility})
        return self.api_call("team.profile.get", http_verb="GET", params=kwargs)

    def team_preferences_list(
        self,
        **kwargs,
    ) -> SlackResponse:
        """Retrieve a list of a workspace's team preferences.
        https://api.slack.com/methods/team.preferences.list
        """
        return self.api_call("team.preferences.list", params=kwargs)

    def usergroups_create(
        self,
        *,
        name: str,
        channels: Optional[Union[str, Sequence[str]]] = None,
        description: Optional[str] = None,
        handle: Optional[str] = None,
        include_count: Optional[bool] = None,
        team_id: Optional[str] = None,
        **kwargs,
    ) -> SlackResponse:
        """Create a User Group
        https://api.slack.com/methods/usergroups.create
        """
        kwargs.update(
            {
                "name": name,
                "description": description,
                "handle": handle,
                "include_count": include_count,
                "team_id": team_id,
            }
        )
        if isinstance(channels, (list, tuple)):
            kwargs.update({"channels": ",".join(channels)})
        else:
            kwargs.update({"channels": channels})
        return self.api_call("usergroups.create", params=kwargs)

    def usergroups_disable(
        self,
        *,
        usergroup: str,
        include_count: Optional[bool] = None,
        team_id: Optional[str] = None,
        **kwargs,
    ) -> SlackResponse:
        """Disable an existing User Group
        https://api.slack.com/methods/usergroups.disable
        """
        kwargs.update({"usergroup": usergroup, "include_count": include_count, "team_id": team_id})
        return self.api_call("usergroups.disable", params=kwargs)

    def usergroups_enable(
        self,
        *,
        usergroup: str,
        include_count: Optional[bool] = None,
        team_id: Optional[str] = None,
        **kwargs,
    ) -> SlackResponse:
        """Enable a User Group
        https://api.slack.com/methods/usergroups.enable
        """
        kwargs.update({"usergroup": usergroup, "include_count": include_count, "team_id": team_id})
        return self.api_call("usergroups.enable", params=kwargs)

    def usergroups_list(
        self,
        *,
        include_count: Optional[bool] = None,
        include_disabled: Optional[bool] = None,
        include_users: Optional[bool] = None,
        team_id: Optional[str] = None,
        **kwargs,
    ) -> SlackResponse:
        """List all User Groups for a team
        https://api.slack.com/methods/usergroups.list
        """
        kwargs.update(
            {
                "include_count": include_count,
                "include_disabled": include_disabled,
                "include_users": include_users,
                "team_id": team_id,
            }
        )
        return self.api_call("usergroups.list", http_verb="GET", params=kwargs)

    def usergroups_update(
        self,
        *,
        usergroup: str,
        channels: Optional[Union[str, Sequence[str]]] = None,
        description: Optional[str] = None,
        handle: Optional[str] = None,
        include_count: Optional[bool] = None,
        name: Optional[str] = None,
        team_id: Optional[str] = None,
        **kwargs,
    ) -> SlackResponse:
        """Update an existing User Group
        https://api.slack.com/methods/usergroups.update
        """
        kwargs.update(
            {
                "usergroup": usergroup,
                "description": description,
                "handle": handle,
                "include_count": include_count,
                "name": name,
                "team_id": team_id,
            }
        )
        if isinstance(channels, (list, tuple)):
            kwargs.update({"channels": ",".join(channels)})
        else:
            kwargs.update({"channels": channels})
        return self.api_call("usergroups.update", params=kwargs)

    def usergroups_users_list(
        self,
        *,
        usergroup: str,
        include_disabled: Optional[bool] = None,
        team_id: Optional[str] = None,
        **kwargs,
    ) -> SlackResponse:
        """List all users in a User Group
        https://api.slack.com/methods/usergroups.users.list
        """
        kwargs.update(
            {
                "usergroup": usergroup,
                "include_disabled": include_disabled,
                "team_id": team_id,
            }
        )
        return self.api_call("usergroups.users.list", http_verb="GET", params=kwargs)

    def usergroups_users_update(
        self,
        *,
        usergroup: str,
        users: Union[str, Sequence[str]],
        include_count: Optional[bool] = None,
        team_id: Optional[str] = None,
        **kwargs,
    ) -> SlackResponse:
        """Update the list of users for a User Group
        https://api.slack.com/methods/usergroups.users.update
        """
        kwargs.update(
            {
                "usergroup": usergroup,
                "include_count": include_count,
                "team_id": team_id,
            }
        )
        if isinstance(users, (list, tuple)):
            kwargs.update({"users": ",".join(users)})
        else:
            kwargs.update({"users": users})
        return self.api_call("usergroups.users.update", params=kwargs)

    def users_conversations(
        self,
        *,
        cursor: Optional[str] = None,
        exclude_archived: Optional[bool] = None,
        limit: Optional[int] = None,
        team_id: Optional[str] = None,
        types: Optional[Union[str, Sequence[str]]] = None,
        user: Optional[str] = None,
        **kwargs,
    ) -> SlackResponse:
        """List conversations the calling user may access.
        https://api.slack.com/methods/users.conversations
        """
        kwargs.update(
            {
                "cursor": cursor,
                "exclude_archived": exclude_archived,
                "limit": limit,
                "team_id": team_id,
                "user": user,
            }
        )
        if isinstance(types, (list, tuple)):
            kwargs.update({"types": ",".join(types)})
        else:
            kwargs.update({"types": types})
        return self.api_call("users.conversations", http_verb="GET", params=kwargs)

    def users_deletePhoto(
        self,
        **kwargs,
    ) -> SlackResponse:
        """Delete the user profile photo
        https://api.slack.com/methods/users.deletePhoto
        """
        return self.api_call("users.deletePhoto", http_verb="GET", params=kwargs)

    def users_getPresence(
        self,
        *,
        user: str,
        **kwargs,
    ) -> SlackResponse:
        """Gets user presence information.
        https://api.slack.com/methods/users.getPresence
        """
        kwargs.update({"user": user})
        return self.api_call("users.getPresence", http_verb="GET", params=kwargs)

    def users_identity(
        self,
        **kwargs,
    ) -> SlackResponse:
        """Get a user's identity.
        https://api.slack.com/methods/users.identity
        """
        return self.api_call("users.identity", http_verb="GET", params=kwargs)

    def users_info(
        self,
        *,
        user: str,
        include_locale: Optional[bool] = None,
        **kwargs,
    ) -> SlackResponse:
        """Gets information about a user.
        https://api.slack.com/methods/users.info
        """
        kwargs.update({"user": user, "include_locale": include_locale})
        return self.api_call("users.info", http_verb="GET", params=kwargs)

    def users_list(
        self,
        *,
        cursor: Optional[str] = None,
        include_locale: Optional[bool] = None,
        limit: Optional[int] = None,
        team_id: Optional[str] = None,
        **kwargs,
    ) -> SlackResponse:
        """Lists all users in a Slack team.
        https://api.slack.com/methods/users.list
        """
        kwargs.update(
            {
                "cursor": cursor,
                "include_locale": include_locale,
                "limit": limit,
                "team_id": team_id,
            }
        )
        return self.api_call("users.list", http_verb="GET", params=kwargs)

    def users_lookupByEmail(
        self,
        *,
        email: str,
        **kwargs,
    ) -> SlackResponse:
        """Find a user with an email address.
        https://api.slack.com/methods/users.lookupByEmail
        """
        kwargs.update({"email": email})
        return self.api_call("users.lookupByEmail", http_verb="GET", params=kwargs)

    def users_setPhoto(
        self,
        *,
        image: Union[str, IOBase],
        crop_w: Optional[Union[int, str]] = None,
        crop_x: Optional[Union[int, str]] = None,
        crop_y: Optional[Union[int, str]] = None,
        **kwargs,
    ) -> SlackResponse:
        """Set the user profile photo
        https://api.slack.com/methods/users.setPhoto
        """
        kwargs.update({"crop_w": crop_w, "crop_x": crop_x, "crop_y": crop_y})
        return self.api_call("users.setPhoto", files={"image": image}, data=kwargs)

    def users_setPresence(
        self,
        *,
        presence: str,
        **kwargs,
    ) -> SlackResponse:
        """Manually sets user presence.
        https://api.slack.com/methods/users.setPresence
        """
        kwargs.update({"presence": presence})
        return self.api_call("users.setPresence", params=kwargs)

    def users_discoverableContacts_lookup(
        self,
        email: str,
        **kwargs,
    ) -> SlackResponse:
        """Lookup an email address to see if someone is on Slack
        https://api.slack.com/methods/users.discoverableContacts.lookup
        """
        kwargs.update({"email": email})
        return self.api_call("users.discoverableContacts.lookup", params=kwargs)

    def users_profile_get(
        self,
        *,
        user: Optional[str] = None,
        include_labels: Optional[bool] = None,
        **kwargs,
    ) -> SlackResponse:
        """Retrieves a user's profile information.
        https://api.slack.com/methods/users.profile.get
        """
        kwargs.update({"user": user, "include_labels": include_labels})
        return self.api_call("users.profile.get", http_verb="GET", params=kwargs)

    def users_profile_set(
        self,
        *,
        name: Optional[str] = None,
        value: Optional[str] = None,
        user: Optional[str] = None,
        profile: Optional[Dict] = None,
        **kwargs,
    ) -> SlackResponse:
        """Set the profile information for a user.
        https://api.slack.com/methods/users.profile.set
        """
        kwargs.update(
            {
                "name": name,
                "profile": profile,
                "user": user,
                "value": value,
            }
        )
        kwargs = _remove_none_values(kwargs)
        # NOTE: Intentionally using json for the "profile" parameter
        return self.api_call("users.profile.set", json=kwargs)

    def views_open(
        self,
        *,
        trigger_id: Optional[str] = None,
        interactivity_pointer: Optional[str] = None,
        view: Union[dict, View],
        **kwargs,
    ) -> SlackResponse:
        """Open a view for a user.
        https://api.slack.com/methods/views.open
        See https://api.slack.com/surfaces/modals for details.
        """
        kwargs.update({"trigger_id": trigger_id, "interactivity_pointer": interactivity_pointer})
        if isinstance(view, View):
            kwargs.update({"view": view.to_dict()})
        else:
            kwargs.update({"view": view})
        kwargs = _remove_none_values(kwargs)
        # NOTE: Intentionally using json for the "view" parameter
        return self.api_call("views.open", json=kwargs)

    def views_push(
        self,
        *,
        trigger_id: Optional[str] = None,
        interactivity_pointer: Optional[str] = None,
        view: Union[dict, View],
        **kwargs,
    ) -> SlackResponse:
        """Push a view onto the stack of a root view.
        Push a new view onto the existing view stack by passing a view
        payload and a valid trigger_id generated from an interaction
        within the existing modal.
        Read the modals documentation (https://api.slack.com/surfaces/modals)
        to learn more about the lifecycle and intricacies of views.
        https://api.slack.com/methods/views.push
        """
        kwargs.update({"trigger_id": trigger_id, "interactivity_pointer": interactivity_pointer})
        if isinstance(view, View):
            kwargs.update({"view": view.to_dict()})
        else:
            kwargs.update({"view": view})
        kwargs = _remove_none_values(kwargs)
        # NOTE: Intentionally using json for the "view" parameter
        return self.api_call("views.push", json=kwargs)

    def views_update(
        self,
        *,
        view: Union[dict, View],
        external_id: Optional[str] = None,
        view_id: Optional[str] = None,
        hash: Optional[str] = None,
        **kwargs,
    ) -> SlackResponse:
        """Update an existing view.
        Update a view by passing a new view definition along with the
        view_id returned in views.open or the external_id.
        See the modals documentation (https://api.slack.com/surfaces/modals#updating_views)
        to learn more about updating views and avoiding race conditions with the hash argument.
        https://api.slack.com/methods/views.update
        """
        if isinstance(view, View):
            kwargs.update({"view": view.to_dict()})
        else:
            kwargs.update({"view": view})
        if external_id:
            kwargs.update({"external_id": external_id})
        elif view_id:
            kwargs.update({"view_id": view_id})
        else:
            raise e.SlackRequestError("Either view_id or external_id is required.")
        kwargs.update({"hash": hash})
        kwargs = _remove_none_values(kwargs)
        # NOTE: Intentionally using json for the "view" parameter
        return self.api_call("views.update", json=kwargs)

    def views_publish(
        self,
        *,
        user_id: str,
        view: Union[dict, View],
        hash: Optional[str] = None,
        **kwargs,
    ) -> SlackResponse:
        """Publish a static view for a User.
        Create or update the view that comprises an
        app's Home tab (https://api.slack.com/surfaces/tabs)
        https://api.slack.com/methods/views.publish
        """
        kwargs.update({"user_id": user_id, "hash": hash})
        if isinstance(view, View):
            kwargs.update({"view": view.to_dict()})
        else:
            kwargs.update({"view": view})
        kwargs = _remove_none_values(kwargs)
        # NOTE: Intentionally using json for the "view" parameter
        return self.api_call("views.publish", json=kwargs)

    def workflows_featured_add(
        self,
        *,
        channel_id: str,
        trigger_ids: Union[str, Sequence[str]],
        **kwargs,
    ) -> SlackResponse:
        """Add featured workflows to a channel.
        https://api.slack.com/methods/workflows.featured.add
        """
        kwargs.update({"channel_id": channel_id})
        if isinstance(trigger_ids, (list, tuple)):
            kwargs.update({"trigger_ids": ",".join(trigger_ids)})
        else:
            kwargs.update({"trigger_ids": trigger_ids})
        return self.api_call("workflows.featured.add", params=kwargs)

    def workflows_featured_list(
        self,
        *,
        channel_ids: Union[str, Sequence[str]],
        **kwargs,
    ) -> SlackResponse:
        """List the featured workflows for specified channels.
        https://api.slack.com/methods/workflows.featured.list
        """
        if isinstance(channel_ids, (list, tuple)):
            kwargs.update({"channel_ids": ",".join(channel_ids)})
        else:
            kwargs.update({"channel_ids": channel_ids})
        return self.api_call("workflows.featured.list", params=kwargs)

    def workflows_featured_remove(
        self,
        *,
        channel_id: str,
        trigger_ids: Union[str, Sequence[str]],
        **kwargs,
    ) -> SlackResponse:
        """Remove featured workflows from a channel.
        https://api.slack.com/methods/workflows.featured.remove
        """
        kwargs.update({"channel_id": channel_id})
        if isinstance(trigger_ids, (list, tuple)):
            kwargs.update({"trigger_ids": ",".join(trigger_ids)})
        else:
            kwargs.update({"trigger_ids": trigger_ids})
        return self.api_call("workflows.featured.remove", params=kwargs)

    def workflows_featured_set(
        self,
        *,
        channel_id: str,
        trigger_ids: Union[str, Sequence[str]],
        **kwargs,
    ) -> SlackResponse:
        """Set featured workflows for a channel.
        https://api.slack.com/methods/workflows.featured.set
        """
        kwargs.update({"channel_id": channel_id})
        if isinstance(trigger_ids, (list, tuple)):
            kwargs.update({"trigger_ids": ",".join(trigger_ids)})
        else:
            kwargs.update({"trigger_ids": trigger_ids})
        return self.api_call("workflows.featured.set", params=kwargs)

    def workflows_stepCompleted(
        self,
        *,
        workflow_step_execute_id: str,
        outputs: Optional[dict] = None,
        **kwargs,
    ) -> SlackResponse:
        """Indicate a successful outcome of a workflow step's execution.
        https://api.slack.com/methods/workflows.stepCompleted
        """
        kwargs.update({"workflow_step_execute_id": workflow_step_execute_id})
        if outputs is not None:
            kwargs.update({"outputs": outputs})
        kwargs = _remove_none_values(kwargs)
        # NOTE: Intentionally using json for the "outputs" parameter
        return self.api_call("workflows.stepCompleted", json=kwargs)

    def workflows_stepFailed(
        self,
        *,
        workflow_step_execute_id: str,
        error: Dict[str, str],
        **kwargs,
    ) -> SlackResponse:
        """Indicate an unsuccessful outcome of a workflow step's execution.
        https://api.slack.com/methods/workflows.stepFailed
        """
        kwargs.update(
            {
                "workflow_step_execute_id": workflow_step_execute_id,
                "error": error,
            }
        )
        kwargs = _remove_none_values(kwargs)
        # NOTE: Intentionally using json for the "error" parameter
        return self.api_call("workflows.stepFailed", json=kwargs)

    def workflows_updateStep(
        self,
        *,
        workflow_step_edit_id: str,
        inputs: Optional[Dict[str, Any]] = None,
        outputs: Optional[List[Dict[str, str]]] = None,
        **kwargs,
    ) -> SlackResponse:
        """Update the configuration for a workflow extension step.
        https://api.slack.com/methods/workflows.updateStep
        """
        kwargs.update({"workflow_step_edit_id": workflow_step_edit_id})
        if inputs is not None:
            kwargs.update({"inputs": inputs})
        if outputs is not None:
            kwargs.update({"outputs": outputs})
        kwargs = _remove_none_values(kwargs)
        # NOTE: Intentionally using json for the "inputs" / "outputs" parameters
        return self.api_call("workflows.updateStep", json=kwargs)<|MERGE_RESOLUTION|>--- conflicted
+++ resolved
@@ -15,12 +15,9 @@
 from .base_client import BaseClient, SlackResponse
 from .internal_utils import (
     _parse_web_class_objects,
-<<<<<<< HEAD
     _update_call_participants,
     _warn_if_message_text_content_is_missing,
-=======
     _print_files_upload_v2_suggestion,
->>>>>>> 8922dc88
     _remove_none_values,
     _to_v2_file_upload_item,
     _update_call_participants,
