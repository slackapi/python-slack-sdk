<<<<<<< HEAD
import requests


class SlackRequest(object):
    def do(self, token, request="?", post_data={}, domain="slack.com"):
        return requests.post(
            'https://{0}/api/{1}'.format(domain, request),
            data=dict(post_data, token=token),
        )
=======
from future.moves.urllib.parse import urlencode
from future.moves.urllib.request import urlopen


class SlackRequest(object):
    def __init__(self):
        pass

    @staticmethod
    def do(token, request="?", post_data=None, domain="slack.com"):
        if post_data is None:
            post_data = {}
        post_data["token"] = token
        post_data = urlencode(post_data)
        url = 'https://{}/api/{}'.format(domain, request)
        return urlopen(url, post_data.encode('utf-8'))
>>>>>>> 7ca3aeba
<|MERGE_RESOLUTION|>--- conflicted
+++ resolved
@@ -1,28 +1,14 @@
-<<<<<<< HEAD
 import requests
 
 
 class SlackRequest(object):
-    def do(self, token, request="?", post_data={}, domain="slack.com"):
+
+    @staticmethod
+    def do(self, token, request="?", post_data=None, domain="slack.com"):
+        if post_data is None:
+            post_data = {}
+
         return requests.post(
             'https://{0}/api/{1}'.format(domain, request),
             data=dict(post_data, token=token),
-        )
-=======
-from future.moves.urllib.parse import urlencode
-from future.moves.urllib.request import urlopen
-
-
-class SlackRequest(object):
-    def __init__(self):
-        pass
-
-    @staticmethod
-    def do(token, request="?", post_data=None, domain="slack.com"):
-        if post_data is None:
-            post_data = {}
-        post_data["token"] = token
-        post_data = urlencode(post_data)
-        url = 'https://{}/api/{}'.format(domain, request)
-        return urlopen(url, post_data.encode('utf-8'))
->>>>>>> 7ca3aeba
+        )