--- conflicted
+++ resolved
@@ -3,12 +3,8 @@
 
 import json
 
-<<<<<<< HEAD
 from _config import config
-from _server import Server
-=======
 from slackclient._server import Server
->>>>>>> 347093a1
 
 class SlackClient(object):
     def __init__(self, token=None):
