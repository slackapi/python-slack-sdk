--- conflicted
+++ resolved
@@ -3,12 +3,7 @@
 
 import json
 
-<<<<<<< HEAD
-from ._server import Server
-
-=======
 from slackclient._server import Server
->>>>>>> bb9a45d9
 
 class SlackClient(object):
     def __init__(self, token):
