--- conflicted
+++ resolved
@@ -1,14 +1,8 @@
-<<<<<<< HEAD
 from _config import config
-from _slackrequest import SlackRequest
-from _channel import Channel
-from _util import SearchList
-=======
 from slackclient._slackrequest import SlackRequest
 from slackclient._channel import Channel
 from slackclient._user import User
 from slackclient._util import SearchList
->>>>>>> 347093a1
 
 from websocket import create_connection
 import json
