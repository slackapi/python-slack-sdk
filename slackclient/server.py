--- conflicted
+++ resolved
@@ -4,12 +4,6 @@
 from .user import User
 from .util import SearchList, SearchDict
 
-<<<<<<< HEAD
-import time
-
-from websocket import create_connection
-=======
->>>>>>> ca3c4939
 import json
 import logging
 import time
@@ -87,9 +81,6 @@
     def append_user_agent(self, name, version):
         self.api_requester.append_user_agent(name, version)
 
-<<<<<<< HEAD
-    def rtm_connect(self, reconnect=False, timeout=None, use_rtm_start=True, depth=0, **kwargs):
-=======
     def rtm_connect(self, reconnect=False, timeout=None, use_rtm_start=True, **kwargs):
         """
         Connects to the RTM API - https://api.slack.com/rtm
@@ -109,7 +100,6 @@
 
         """
 
->>>>>>> ca3c4939
         # rtm.start returns user and channel info, rtm.connect does not.
         connect_method = "rtm.start" if use_rtm_start else "rtm.connect"
 
